<<<<<<< HEAD
=======
%YAML 1.1
---
>>>>>>> b717a322

plugin:
    type: interface
    description: Kodi Mediacenter
    maintainer: Morg
    tester: OnkelAndy
    state: develop
    keywords: iot device mediacenter kodi xmbc sdp
    version: 1.7.2
    sh_minversion: 1.9.5
    py_minversion: 3.7
    multi_instance: true
    restartable: true
    classname: kodi

parameters:

    host:
        type: str
        mandatory: true

        description:
            de: Netzwerkziel/-host
            en: network host

<<<<<<< HEAD
    standby_item_path:
=======
    suspend_item:
>>>>>>> b717a322
        type: str
        default: ''

        description:
<<<<<<< HEAD
            de: 'Item-Pfad für das Standby-Item'
            en: 'item path for standby switch item'
=======
            de: 'Item-Pfad für das Suspend-Item'
            en: 'item path for suspend switch item'
>>>>>>> b717a322

    timeout:
        type: num
        default: 3

        description:
            de: Timeout für Geräteantwort
            en: timeout for device replies

    autoreconnect:
        type: bool
        default: true

        description:
            de: Automatisches Neuverbinden bei Abbruch
            en: automatic reconnect on disconnect

    autoconnect:
        type: bool
        mandatory: false

        description:
            de: Automatisches Verbinden bei Senden
            en: automatic connect on send

    connect_retries:
        type: num
        default: 5

        description:
            de: Anzahl Verbindungsversuche
            en: number of connect retries

    connect_cycle:
        type: num
        default: 3

        description:
            de: Pause zwischen Verbindungsversuchen
            en: wait time between connect retries

    retry_cycle:
        type: num
        default: 30

        description:
            de: 'Pause zwischen Durchgängen von Verbindungsversuchen'
            en: 'wait time between connect retry rounds'

<<<<<<< HEAD
    retry_standby:
=======
    retry_suspend:
>>>>>>> b717a322
        type: num
        default: 0

        description:
<<<<<<< HEAD
            de: 'Anzahl von Durchgängen vor Verbindungsabbruch oder Standby-Modus'
            en: 'number of connect rounds before giving up / entering standby mode'
=======
            de: 'Anzahl von Durchgängen vor Verbindungsabbruch oder Suspend-Modus'
            en: 'number of connect rounds before giving up / entering suspend mode'
>>>>>>> b717a322

    message_timeout:
        type: num
        default: 5

        description:
            de: Timeout für Antwort auf Protokollebene
            en: timeout for reply at protocol level

    message_repeat:
        type: num
        default: 3

        description:
            de: Anzahl Sendewiederholungen auf Protokollebene
            en: number of message retries at protocol level

    port:
        type: int
        default: 9090

        description:
            de: Port für Netzwerkverbindung
            en: network port

    conn_type:
        type: str
        default: net_tcp_client
        valid_list:
        -   ''
        -   net_tcp_client

        description:
            de: Verbindungstyp
            en: connection type

    protocol:
        type: str
        default: jsonrpc
        valid_list:
        -   ''
        -   jsonrpc

        description:
            de: Protokolltyp für Verbindung
            en: protocol type for connection

    command_class:
        type: str
        default: SDPCommandJSON
        valid_list:
        -   SDPCommand
        -   SDPCommandJSON

        description:
            de: Klasse für Verarbeitung von Kommandos
            en: class for command processing

item_attributes:

    kodi_command:
        type: str

        description:
            de: Legt das angegebene Kommando für das Item fest
            en: Assigns the given command to the item

    kodi_read:
        type: bool

        description:
            de: Item liest/erhält Werte vom Gerät
            en: Item reads/receives data from the device

    kodi_read_group:
        type: list(str)

        description:
            de: Weist das Item der angegebenen Gruppe zum gesammelten Lesen zu. Mehrere Gruppen können als Liste angegeben werden.
            en: Assigns the item to the given group for collective reading. Multiple groups can be provided as a list.

    kodi_read_cycle:
        type: num

        description:
            de: Konfiguriert ein Intervall in Sekunden für regelmäßiges Lesen
            en: Configures a interval in seconds for cyclic read actions

    kodi_read_initial:
        type: bool

        description:
            de: Legt fest, dass der Wert beim Start vom Gerät gelesen wird
            en: Sets item value to be read from the device on startup

    kodi_write:
        type: bool

        description:
            de: Änderung des Items werden an das Gerät gesendet
            en: Changes to this item will be sent to the device

    kodi_read_group_trigger:
        type: str

        description:
            de: Wenn diesem Item ein beliebiger Wert zugewiesen wird, werden alle zum Lesen konfigurierten Items der angegebenen Gruppe neu vom Gerät gelesen, bei Gruppe 0 werden alle zum Lesen konfigurierten Items neu gelesen. Das Item kann nicht gleichzeitig mit kodi_command belegt werden.
            en: When set to any value, all items configured for reading for the given group will update their value from the device, if group is 0, all items configured for reading will update. The item cannot be used with kodi_command in parallel.

    kodi_lookup:
        type: str

        description:
            de: Der Inhalt der Lookup-Tabelle mit dem angegebenen Namen wird beim Start einmalig als dict oder list in das Item geschrieben.
            en: The lookup table with the given name will be assigned to the item in dict or list format once on startup.

        description_long:
            de: "Der Inhalt der Lookup-Tabelle mit dem angegebenen Namen wird beim\nStart einmalig als dict oder list in das Item geschrieben.\n\n\nDurch Anhängen von \"#<mode>\" an den Namen der Tabelle kann die Art\nder Tabelle ausgewählt werden:\n- fwd liefert die Tabelle Gerät -> SmartHomeNG (Standard)\n- rev liefert die Tabelle SmartHomeNG -> Gerät\n- rci liefert die Tabelle SmarthomeNG -> Gerät in Kleinbuchstaben\n- list liefert die Liste der Namen für SmartHomeNG (z.B. für Auswahllisten in der Visu)"
            en: "The lookup table with the given name will be assigned to the item\nin dict or list format once on startup.\n\n\nBy appending \"#<mode>\" to the tables name the type of table can\nbe selected:\n- fwd returns the table device -> SmartHomeNG (default)\n- rev returns the table SmartHomeNG -> device\n- rci returns the table SmartHomeNG -> device in lower case\n- list return the list of names for SmartHomeNG (e.g. for selection dropdowns in visu applications)"

item_structs:

    info:

        info:

            player:
                type: num
                kodi_command@instance: info.player
                kodi_read@instance: true
                kodi_write@instance: false

            state:
                type: str
                kodi_command@instance: info.state
                kodi_read@instance: true
                kodi_write@instance: false

            media:
                type: str
                kodi_command@instance: info.media
                kodi_read@instance: true
                kodi_write@instance: false

            title:
                type: str
                kodi_command@instance: info.title
                kodi_read@instance: true
                kodi_write@instance: false

            streams:
                type: list
                kodi_command@instance: info.streams
                kodi_read@instance: true
                kodi_write@instance: false

            subtitles:
                type: list
                kodi_command@instance: info.subtitles
                kodi_read@instance: true
                kodi_write@instance: false

            macro:
                type: bool
                kodi_command@instance: info.macro
                kodi_read@instance: true
                kodi_write@instance: true

    status:

        status:

            read:
                type: bool
                enforce_updates: true
                kodi_read_group_trigger@instance: status

            update:
                type: bool
                kodi_command@instance: status.update
                kodi_read@instance: false
                kodi_write@instance: true
                kodi_read_group@instance:
                -   status

            ping:
                type: bool
                kodi_command@instance: status.ping
                kodi_read@instance: true
                kodi_write@instance: false
                kodi_read_group@instance:
                -   status

            get_status_au:
                type: bool
                kodi_command@instance: status.get_status_au
                kodi_read@instance: true
                kodi_write@instance: false
                kodi_read_group@instance:
                -   status

            get_players:
                type: bool
                kodi_command@instance: status.get_players
                kodi_read@instance: true
                kodi_write@instance: false
                kodi_read_group@instance:
                -   status

            get_actplayer:
                type: bool
                kodi_command@instance: status.get_actplayer
                kodi_read@instance: true
                kodi_write@instance: false
                kodi_read_group@instance:
                -   status

            get_status_play:
                type: bool
                kodi_command@instance: status.get_status_play
                kodi_read@instance: true
                kodi_write@instance: false
                kodi_read_group@instance:
                -   status

            get_item:
                type: bool
                kodi_command@instance: status.get_item
                kodi_read@instance: true
                kodi_write@instance: false
                kodi_read_group@instance:
                -   status

            get_favourites:
                type: bool
                kodi_command@instance: status.get_favourites
                kodi_read@instance: true
                kodi_write@instance: false
                kodi_read_group@instance:
                -   status

    control:

        control:

            playpause:
                type: bool
                kodi_command@instance: control.playpause
                kodi_read@instance: true
                kodi_write@instance: true

            seek:
                type: num
                kodi_command@instance: control.seek
                kodi_read@instance: true
                kodi_write@instance: true

            audio:
                type: foo
                kodi_command@instance: control.audio
                kodi_read@instance: true
                kodi_write@instance: true

            speed:
                type: num
                kodi_command@instance: control.speed
                kodi_read@instance: true
                kodi_write@instance: true

            subtitle:
                type: foo
                kodi_command@instance: control.subtitle
                kodi_read@instance: true
                kodi_write@instance: true

            stop:
                type: bool
                kodi_command@instance: control.stop
                kodi_read@instance: true
                kodi_write@instance: true

            goto:
                type: str
                kodi_command@instance: control.goto
                kodi_read@instance: true
                kodi_write@instance: true

            power:
                type: bool
                kodi_command@instance: control.power
                kodi_read@instance: true
                kodi_write@instance: true

            quit:
                type: bool
                kodi_command@instance: control.quit
                kodi_read@instance: true
                kodi_write@instance: true

            mute:
                type: bool
                kodi_command@instance: control.mute
                kodi_read@instance: true
                kodi_write@instance: true

            volume:
                type: num
                kodi_command@instance: control.volume
                kodi_read@instance: true
                kodi_write@instance: true

            action:
                type: str
                kodi_command@instance: control.action
                kodi_read@instance: true
                kodi_write@instance: true

    ALL:

        read:
            type: bool
            enforce_updates: true
            kodi_read_group_trigger@instance: ALL

        info:

            player:
                type: num
                kodi_command@instance: info.player
                kodi_read@instance: true
                kodi_write@instance: false

            state:
                type: str
                kodi_command@instance: info.state
                kodi_read@instance: true
                kodi_write@instance: false

            media:
                type: str
                kodi_command@instance: info.media
                kodi_read@instance: true
                kodi_write@instance: false

            title:
                type: str
                kodi_command@instance: info.title
                kodi_read@instance: true
                kodi_write@instance: false

            streams:
                type: list
                kodi_command@instance: info.streams
                kodi_read@instance: true
                kodi_write@instance: false

            subtitles:
                type: list
                kodi_command@instance: info.subtitles
                kodi_read@instance: true
                kodi_write@instance: false

            macro:
                type: bool
                kodi_command@instance: info.macro
                kodi_read@instance: true
                kodi_write@instance: true

        status:

            read:
                type: bool
                enforce_updates: true
                kodi_read_group_trigger@instance: ALL.status

            update:
                type: bool
                kodi_command@instance: status.update
                kodi_read@instance: false
                kodi_write@instance: true
                kodi_read_group@instance:
                -   ALL
                -   ALL.status

            ping:
                type: bool
                kodi_command@instance: status.ping
                kodi_read@instance: true
                kodi_write@instance: false
                kodi_read_group@instance:
                -   ALL
                -   ALL.status

            get_status_au:
                type: bool
                kodi_command@instance: status.get_status_au
                kodi_read@instance: true
                kodi_write@instance: false
                kodi_read_group@instance:
                -   ALL
                -   ALL.status

            get_players:
                type: bool
                kodi_command@instance: status.get_players
                kodi_read@instance: true
                kodi_write@instance: false
                kodi_read_group@instance:
                -   ALL
                -   ALL.status

            get_actplayer:
                type: bool
                kodi_command@instance: status.get_actplayer
                kodi_read@instance: true
                kodi_write@instance: false
                kodi_read_group@instance:
                -   ALL
                -   ALL.status

            get_status_play:
                type: bool
                kodi_command@instance: status.get_status_play
                kodi_read@instance: true
                kodi_write@instance: false
                kodi_read_group@instance:
                -   ALL
                -   ALL.status

            get_item:
                type: bool
                kodi_command@instance: status.get_item
                kodi_read@instance: true
                kodi_write@instance: false
                kodi_read_group@instance:
                -   ALL
                -   ALL.status

            get_favourites:
                type: bool
                kodi_command@instance: status.get_favourites
                kodi_read@instance: true
                kodi_write@instance: false
                kodi_read_group@instance:
                -   ALL
                -   ALL.status

        control:

            playpause:
                type: bool
                kodi_command@instance: control.playpause
                kodi_read@instance: true
                kodi_write@instance: true

            seek:
                type: num
                kodi_command@instance: control.seek
                kodi_read@instance: true
                kodi_write@instance: true

            audio:
                type: foo
                kodi_command@instance: control.audio
                kodi_read@instance: true
                kodi_write@instance: true

            speed:
                type: num
                kodi_command@instance: control.speed
                kodi_read@instance: true
                kodi_write@instance: true

            subtitle:
                type: foo
                kodi_command@instance: control.subtitle
                kodi_read@instance: true
                kodi_write@instance: true

            stop:
                type: bool
                kodi_command@instance: control.stop
                kodi_read@instance: true
                kodi_write@instance: true

            goto:
                type: str
                kodi_command@instance: control.goto
                kodi_read@instance: true
                kodi_write@instance: true

            power:
                type: bool
                kodi_command@instance: control.power
                kodi_read@instance: true
                kodi_write@instance: true

            quit:
                type: bool
                kodi_command@instance: control.quit
                kodi_read@instance: true
                kodi_write@instance: true

            mute:
                type: bool
                kodi_command@instance: control.mute
                kodi_read@instance: true
                kodi_write@instance: true

            volume:
                type: num
                kodi_command@instance: control.volume
                kodi_read@instance: true
                kodi_write@instance: true

            action:
                type: str
                kodi_command@instance: control.action
                kodi_read@instance: true
                kodi_write@instance: true

plugin_functions: NONE
logic_parameters: NONE<|MERGE_RESOLUTION|>--- conflicted
+++ resolved
@@ -1,8 +1,5 @@
-<<<<<<< HEAD
-=======
 %YAML 1.1
 ---
->>>>>>> b717a322
 
 plugin:
     type: interface
@@ -28,22 +25,13 @@
             de: Netzwerkziel/-host
             en: network host
 
-<<<<<<< HEAD
-    standby_item_path:
-=======
     suspend_item:
->>>>>>> b717a322
         type: str
         default: ''
 
         description:
-<<<<<<< HEAD
-            de: 'Item-Pfad für das Standby-Item'
-            en: 'item path for standby switch item'
-=======
             de: 'Item-Pfad für das Suspend-Item'
             en: 'item path for suspend switch item'
->>>>>>> b717a322
 
     timeout:
         type: num
@@ -93,22 +81,13 @@
             de: 'Pause zwischen Durchgängen von Verbindungsversuchen'
             en: 'wait time between connect retry rounds'
 
-<<<<<<< HEAD
-    retry_standby:
-=======
     retry_suspend:
->>>>>>> b717a322
         type: num
         default: 0
 
         description:
-<<<<<<< HEAD
-            de: 'Anzahl von Durchgängen vor Verbindungsabbruch oder Standby-Modus'
-            en: 'number of connect rounds before giving up / entering standby mode'
-=======
             de: 'Anzahl von Durchgängen vor Verbindungsabbruch oder Suspend-Modus'
             en: 'number of connect rounds before giving up / entering suspend mode'
->>>>>>> b717a322
 
     message_timeout:
         type: num
