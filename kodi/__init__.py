--- conflicted
+++ resolved
@@ -20,73 +20,6 @@
 #  You should have received a copy of the GNU General Public License
 #  along with SmartHomeNG  If not, see <http://www.gnu.org/licenses/>.
 #########################################################################
-<<<<<<< HEAD
-import logging
-import threading
-import json
-import queue
-
-from collections import OrderedDict
-from lib.model.smartplugin import SmartPlugin
-from lib.network import Tcp_client
-import time
-
-from . import commands
-
-
-class Kodi(SmartPlugin):
-    '''
-    Main class of the Plugin. Does all plugin specific stuff and provides
-    the update functions for the items
-    '''
-    PLUGIN_VERSION = '1.6.1'
-    ALLOW_MULTIINSTANCE = True
-    _initcommands = ['get_actplayer', 'get_status_au', 'get_favourites']
-
-    def __init__(self, sh, *args, **kwargs):
-        '''
-        Initalizes the plugin.
-        '''
-        # init logger
-        self.logger = logging.getLogger(__name__)
-        self.logger.info('Init Plugin')
-        self._host = self.get_parameter_value('host')
-        self._port = self.get_parameter_value('port')
-        self._autoreconnect = self.get_parameter_value('autoreconnect')
-        self._connect_retries = self.get_parameter_value('connect_retries')
-        self._connect_cycle = self.get_parameter_value('connect_cycle')
-
-        self._command_timeout = self.get_parameter_value('command_timeout')
-        self._command_repeat = self.get_parameter_value('command_repeat')
-
-        self._check_stale_cycle = float(self._command_timeout) / 2
-        self._next_stale_check = 0
-        self._last_stale_check = 0
-
-        self._kodi_tcp_connection = Tcp_client(host=self._host,
-                                               port=self._port,
-                                               name='KodiTCPConnection',
-                                               autoreconnect=self._autoreconnect,
-                                               connect_retries=self._connect_retries,
-                                               connect_cycle=self._connect_cycle)
-        self._kodi_tcp_connection.set_callbacks(connected=self._on_connect,
-                                                data_received=self._on_received_data,
-                                                disconnected=self._on_disconnect)
-        self._kodi_server_alive = False
-
-        self._registered_items = {key: [] for key in set(list(commands.commands.keys()))}
-        self._CMD = commands.commands
-        self._MACRO = commands.macros
-
-        self._message_id = 0
-        self._msgid_lock = threading.Lock()
-        self._send_queue = queue.Queue()
-        self._stale_lock = threading.Lock()
-
-        # self._message_archive[str message_id] = [time.time() sendtime, str method, str params or None, int repeat]
-        self._message_archive = {}
-=======
->>>>>>> df3e12f4
 
 import builtins
 import os
