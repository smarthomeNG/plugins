--- conflicted
+++ resolved
@@ -111,13 +111,8 @@
         :param data: received data in 'raw' connection format
         :type command: str
         """
-<<<<<<< HEAD
-        if self.standby:
-            self.logger.debug(f'received data for command {command} on standby, discarding data.')
-=======
         if self.suspended:
             self.logger.debug(f'received data for command {command} suspended, discarding data.')
->>>>>>> b717a322
             return
 
         if command is not None:
@@ -385,13 +380,8 @@
         :param image: an optional image to be displayed alongside the message
         :param display_time: how long the message is displayed in milli seconds
         """
-<<<<<<< HEAD
-        if self.standby:
-            self.logger.info(f'trying to send notification {title}, but plugin is in standby mode. Discarding notification.')
-=======
         if self.suspended:
             self.logger.info(f'trying to send notification {title}, but plugin is suspended. Discarding notification.')
->>>>>>> b717a322
             return
 
         params = {'title': title, 'message': message, 'displaytime': display_time}
