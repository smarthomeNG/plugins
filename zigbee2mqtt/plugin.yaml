# Metadata for the plugin
plugin:
    # Global plugin attributes
    type: gateway                  # plugin type (gateway, interface, protocol, system, web)
    description:
        de: 'Plugin zur Steuerung von Geräten, die mit einem Zigbee Gateway mit der Zigbee2MQTT Firmware versehen sind. Die Kommunikation erfolgt über das MQTT Module von SmartHomeNG.'
        en: 'Plugin to control devices which are linked to Zigbee Gateway equipped with Zigbee2MQTT firmware. Communication is handled through the MQTT module of SmartHomeNG.'
    maintainer: Sebastian Helms
    tester: Sebastian Helms        # Who tests this plugin?
    state: develop                 # change to ready when done with development
    keywords: iot
    documentation: ''
    support: https://knx-user-forum.de/forum/supportforen/smarthome-py/1856775-support-thread-f%C3%BCr-das-zigbee2mqtt-plugin

<<<<<<< HEAD
    version: 2.0.2                 # Plugin version
    sh_minversion: 1.9.5.6         # minimum shNG version to use this plugin
=======
    version: 2.0.1                 # Plugin version
    sh_minversion: '1.9.5.6'         # minimum shNG version to use this plugin
>>>>>>> 70bba57a
#    sh_maxversion:                # maximum shNG version to use this plugin (leave empty if latest)
    py_minversion: '3.8'             # minimum Python version to use for this plugin
    multi_instance: true           # plugin supports multi instance
    restartable: true
    classname: Zigbee2Mqtt         # class containing the plugin

parameters:
    # Definition of parameters to be configured in etc/plugin.yaml (enter 'parameters: NONE', if section should be empty)
    base_topic:
        type: str
        default: 'zigbee2mqtt'
        description:
            de: Topic, um mit dem ZigBee2MQTT-Gateway zu kommunizieren (%topic%)
            en: Base topic for communicating with the ZigBee2MQTT gateway (%topic%)

    poll_period:
        type: int
        default: 900
        valid_min: 10
        valid_max: 3600
        description:
            de: Zeitabstand in Sekunden, in dem der Status des Gateway abgefragt wird
            en: Interval in seconds to poll the gateway status

    read_at_init:
        type: bool
        default: True
        description:
            de: Einlesen aller Werte beim Start
            en: Read all values at init

    pause_item:
        type: str
        default: ''
        description:
            de: Pfad zum Pause-Item
            en: Path to pause item

    z2m_gui:
        type: str
        default: 'localhost:8080'
        description:
            de: Web-Adresse des zigbee2mqtt-Web-GUI (Standard localhost:8080)
            en: Web address of the zigbee2mqtt-web-GUI (default localhost:8080)

item_attributes:
    # Definition of item attributes defined by this plugin (enter 'item_attributes: NONE', if section should be empty)
    z2m_topic:
        type: str
        description:
            de: Name des anzusprechenden Gerätes, entweder die Seriennummer ('0xdeadbeef') oder der friendly_name
            en: Name of the device to be addressed, either the serial number ('0xdeadbeef') or the friendly_name

    z2m_attr:
        type: str
        description:
            de: "Zu lesendes/schreibendes Attribut des ZigBee2MQTT Devices"
            en: "Attribute of ZigBee2MQTT device that shall be read/written"

    z2m_readonly:
        type: bool
        description:
            de: "Attribut wird nur gelesen"
            en: "Attribute can only be read"

    z2m_writeonly:
        type: bool
        description:
            de: "Attribut wird nur geschrieben. Wenn z2m_readonly auch gesetzt ist, hat readonly Vorrang"
            en: "Attribute can only be written. Will be overridden by z2m_readonly"

    z2m_bool_values:
        type: list
        description:
            de: Ersetzungwerte für bool-Werte (z.B. ['OFF', 'ON'])
            en: substitution values for bool items (e.g. ['OFF', 'ON'])


item_structs:
    lqi:
        linkquality:
            type: num
            z2m_topic: ..:.
            z2m_attr: linkquality

    dimmer:
        description: default Philips Hue dimmer
        struct: zigbee2mqtt.lqi

        action:
            type: str
            z2m_topic: ..:.
            z2m_attr: action
            enforce_updates: true

        battery:
            type: num
            z2m_topic: ..:.
            z2m_attr: battery

        duration:
            type: num
            z2m_topic: ..:.
            z2m_attr: action_duration

        last_seen:
            type: foo
            z2m_topic: ..:.
            z2m_attr: last_seen

        on:
            type: bool
            eval: True if sh...action() == 'on_press' else (False if sh...action() in ('on_press_release', 'on_hold_release') else None)
            eval_trigger: ..action

            hold:
                type: bool
                eval: True if sh....action() == 'on_hold' else (False if sh....action() == 'on_hold_release' else None)
                eval_trigger: ...action

        off:
            type: bool
            eval: True if sh...action() == 'off_press' else (False if sh...action() in ('off_press_release', 'off_hold_release') else None)
            eval_trigger: ..action

            hold:
                type: bool
                eval: True if sh....action() == 'off_hold' else (False if sh....action() == 'off_hold_release' else None)
                eval_trigger: ...action

        up:
            type: bool
            eval: True if sh...action() == 'up_press' else (False if sh...action() in ('up_press_release', 'up_hold_release') else None)
            eval_trigger: ..action

            hold:
                type: bool
                eval: True if sh....action() == 'up_hold' else (False if sh....action() == 'up_hold_release' else None)
                eval_trigger: ...action

        down:
            type: bool
            eval: True if sh...action() == 'down_press' else (False if sh...action() in ('down_press_release', 'down_hold_release') else None)
            eval_trigger: ..action

            hold:
                type: bool
                eval: True if sh....action() == 'down_hold' else (False if sh....action() == 'down_hold_release' else None)
                eval_trigger: ...action

    light_white_ambient_group:
        description: control a group of white ambient lights
        type: bool
        z2m_attr: state
        z2m_bool_values: ['OFF', 'ON']

        brightness:
            type: num
            z2m_topic: ..:.
            z2m_attr: brightness

            percent:
                type: num
                z2m_topic: ..:.
                z2m_attr: brightness_percent

        color_temp:
            type: num
            remark: 153..454, coolest, cool, neutral, warm, warmest
            z2m_topic: ..:.
            z2m_attr: color_temp
            
            kelvin:
                type: num
                z2m_topic: ..:.
                z2m_attr: color_temp_kelvin

        color_mode:
            type: str
            z2m_topic: ..:.
            z2m_attr: color_mode

        scene:
            type: str
            enforce_updates: true
            z2m_topic: ..:.
            z2m_attr: scene_recall
            z2m_readonly: false
            z2m_writeonly: true

        scenes:
            type: list
            z2m_topic: ..:.
            z2m_attr: scenelist
            z2m_readonly: true
            z2m_writeonly: false

        color_startup:
            type: num
            remark: 153..454, coolest, cool, neutral, warm, warmest, previous
            z2m_topic: ..:.
            z2m_attr: color_temp_startup

        last_seen:
            type: foo
            z2m_topic: ..:.
            z2m_attr: last_seen

    light_white_ambient:
        description: control a single white ambient light
        struct:
            - zigbee2mqtt.light_white_ambient_group
            - zigbee2mqtt.lqi

        update:
            type: dict
            z2m_topic: ..:.
            z2m_attr: update

            installed_version:
                type: num
                eval: sh...()['installed_version']
                eval_trigger: ..
                
            latest_version:
                type: num
                eval: sh...()['latest_version']
                eval_trigger: ..

            state:
                type: str
                eval: sh...()['state']
                eval_trigger: ..

    light_rgb_group:
        description: control a group of rgb lights
        struct: zigbee2mqtt.light_white_ambient_group

        color:
            type: dict
            z2m_topic: ..:.
            z2m_attr: color

            r:
                type: num
                z2m_topic: ..:.
                z2m_attr: color_r

            g:
                type: num
                z2m_topic: ..:.
                z2m_attr: color_g

            b:
                type: num
                z2m_topic: ..:.
                z2m_attr: color_b

            rgb:
                type: str
                z2m_topic: ..:.
                z2m_attr: color_rgb

        color_startup:
            type: dict
            z2m_topic: ..:.
            z2m_attr: color_temp_startup

    light_rgb:
        description: control a single rgb light
        struct:
            - zigbee2mqtt.light_rgb_group
            - zigbee2mqtt.lqi

        update:
            type: dict
            z2m_topic: ..:.
            z2m_attr: update

            installed_version:
                type: num
                eval: sh...()['installed_version']
                eval_trigger: ..
                
            latest_version:
                type: num
                eval: sh...()['latest_version']
                eval_trigger: ..

            state:
                type: str
                eval: sh...()['state']
                eval_trigger: ..

    bridge:
        description: access to the ZigBee2MQTT "bridge" server
        z2m_topic: bridge

        online:
            type: bool
            z2m_topic: ..:.
            z2m_attr: online
            z2m_readonly: true

        config:
            type: dict
            z2m_topic: ..:.
            z2m_attr: config
            z2m_readonly: true

        coordinator:
            type: dict
            z2m_topic: ..:.
            z2m_attr: coordinator
            z2m_readonly: true

        config_schema:
            type: dict
            z2m_topic: ..:.
            z2m_attr: config_schema
            z2m_readonly: true

        network:
            type: dict
            z2m_topic: ..:.
            z2m_attr: network
            z2m_readonly: true

        permit_join:
            type: bool
            z2m_topic: ..:.
            z2m_attr: permit_join
            z2m_bool_values: [false, true]

        restart:
            type: bool
            z2m_topic: ..:.
            z2m_attr: restart
            z2m_bool_values: [false, true]
            z2m_writeonly: true
            autotimer: 1=False

        version:
            type: str
            z2m_topic: ..:.
            z2m_attr: version

        devices:
            type: list
            z2m_topic: ..:.
            z2m_attr: devices

        groups:
            type: list
            z2m_topic: ..:.
            z2m_attr: groups

    socket_generic:
        description: generic zigbee socket
        struct: zigbee2mqtt.lqi

        state:
            type: bool
            z2m_topic: ..:.
            z2m_attr: state
            z2m_bool_values: ['OFF', 'ON']

    socket_tuya:
        description: TuYa TS011F socket
        struct: zigbee2mqtt.socket_generic

        power:
            type: num
            z2m_topic: ..:.
            z2m_attr: power

        energy:
            type: num
            z2m_topic: ..:.
            z2m_attr: energy

    doorsensor_generic:
        description: generic door/window sensor
        struct: zigbee2mqtt.lqi

        contact:
            type: bool
            z2m_topic: ..:.
            z2m_attr: contact

    doorsensor_tuya:
        description: TuYa TS0203 door sensor
        struct: zigbee2mqtt.doorsensor_generic

        battery:
            type: num
            z2m_topic: ..:.
            z2m_attr: battery

        low_battery:
            type: bool
            z2m_topic: ..:.
            z2m_attr: battery_low

    lightsensor_xiaomi:
        description: Xiaomi T1 GZCGQ11LM light sensor
        struct: zigbee2mqtt.lqi

        illuminance:
            type: num
            z2m_topic: ..:.
            z2m_attr: illuminance

        illuminance_lux:
            type: num
            z2m_topic: ..:.
            z2m_attr: illuminance_lux

        detection_period:
            type: num
            z2m_topic: ..:.
            z2m_attr: detection_period

        device_temperature:
            type: num
            z2m_topic: ..:.
            z2m_attr: device_temperature

        power_outage_count:
            type: num
            z2m_topic: ..:.
            z2m_attr: power_outage_count

        voltage:
            type: num
            z2m_topic: ..:.
            z2m_attr: voltage

        state:
            type: num  # this needs to be tested, possibly adjusted (bool?)
            z2m_topic: ..:.
            z2m_attr: state

        battery:
            type: num
            z2m_topic: ..:.
            z2m_attr: battery


plugin_functions: NONE
    # Definition of plugin functions defined by this plugin (enter 'plugin_functions: NONE', if section should be empty)

logic_parameters: NONE
    # Definition of logic parameters defined by this plugin (enter 'logic_parameters: NONE', if section should be empty)<|MERGE_RESOLUTION|>--- conflicted
+++ resolved
@@ -12,13 +12,8 @@
     documentation: ''
     support: https://knx-user-forum.de/forum/supportforen/smarthome-py/1856775-support-thread-f%C3%BCr-das-zigbee2mqtt-plugin
 
-<<<<<<< HEAD
     version: 2.0.2                 # Plugin version
-    sh_minversion: 1.9.5.6         # minimum shNG version to use this plugin
-=======
-    version: 2.0.1                 # Plugin version
-    sh_minversion: '1.9.5.6'         # minimum shNG version to use this plugin
->>>>>>> 70bba57a
+    sh_minversion: '1.10.0'         # minimum shNG version to use this plugin
 #    sh_maxversion:                # maximum shNG version to use this plugin (leave empty if latest)
     py_minversion: '3.8'             # minimum Python version to use for this plugin
     multi_instance: true           # plugin supports multi instance
