--- conflicted
+++ resolved
@@ -28,7 +28,6 @@
 from logging import DEBUG
 
 from lib.model.mqttplugin import MqttPlugin
-from logging import DEBUG
 
 from .rgbxy import Converter
 from .webif import WebInterface
@@ -120,16 +119,13 @@
         self.logger.debug("Run method called")
 
         self.alive = True
-<<<<<<< HEAD
-        self.set_suspend(by='run')
-=======
         if self._pause_item:
             self._pause_item(False, self.get_fullname())
->>>>>>> 58dcaa3a
 
         # start subscription to all topics
         self.start_subscriptions()
 
+        self.scheduler_add('z2m_cycle', self.poll_bridge, cycle=self.cycle)
         self.publish_z2m_topic('bridge', 'config', 'devices', 'get')
 
         if self.read_at_init:
@@ -147,10 +143,7 @@
         if self._pause_item:
             self._pause_item(True, self.get_fullname())
         self.logger.debug("Stop method called")
-<<<<<<< HEAD
-=======
         self.scheduler_remove('z2m_cycle')
->>>>>>> 58dcaa3a
 
         # stop subscription to all topics
         self.stop_subscriptions()
@@ -169,17 +162,10 @@
                         can be sent to the knx with a knx write function within the knx plugin.
         """
 
-<<<<<<< HEAD
-        # check for suspend item
-        if item.property.path == self._suspend_item_path:
-            self.logger.debug(f'suspend item {item.property.path} registered')
-            self._suspend_item = item
-=======
         # check for pause item
         if item.property.path == self._pause_item_path:
             self.logger.debug(f'pause item {item.property.path} registered')
             self._pause_item = item
->>>>>>> 58dcaa3a
             self.add_item(item, updating=True)
             return self.update_item
 
@@ -267,15 +253,6 @@
         """
         self.logger.debug(f"update_item: {item} called by {caller} and source {source}")
 
-<<<<<<< HEAD
-        if item is self._suspend_item:
-            if caller != self.get_shortname():
-                self.logger.debug(f'Suspend item changed to {item()}')
-                self.set_suspend(by=f'suspend item {item.property.path}')
-            return
-
-        if self.alive and not self.suspended and not caller.startswith(self.get_shortname()):
-=======
         # check for pause item
         if item is self._pause_item:
             if caller != self.get_shortname():
@@ -287,7 +264,6 @@
             return
 
         if self.alive and caller and not caller.startswith(self.get_shortname()):
->>>>>>> 58dcaa3a
 
             if item in self._items_write:
 
@@ -352,7 +328,7 @@
             else:
                 self.logger.warning(f"update_item: {item}, trying to change item in SmartHomeNG that is readonly (by {caller})")
 
-    def poll_device(self):
+    def poll_bridge(self):
         """ Polls for health state of the bridge """
 
         self.logger.info("poll_bridge: Checking health status of bridge")
