# Metadata for the plugin
plugin:
    # Global plugin attributes
    type: interface                   # plugin type (gateway, interface, protocol, system, web)
    description:
        de: 'Plugin zur Anbindung von einem Kostal Wechselrichter über Modbus an SmartHomeNG'
        en: 'Plugin to connect your Kostal inverter via modbus with SmartHomeNG'
    maintainer: Thomas Hengsberg (thengsty)
    tester:
    state: develop                  # change to ready when done with development
#    keywords: iot xyz
    documentation:
    support:

<<<<<<< HEAD
    version: 1.6.2                  # Plugin version
=======
    version: 1.6.1                  # Plugin version
>>>>>>> 3dd17247
    sh_minversion: 1.6              # minimum shNG version to use this plugin
#    sh_maxversion:                 # maximum shNG version to use this plugin (leave empty if latest)
    py_minversion: 3.6              # minimum Python version to use this plugin
#    py_maxversion:                 # maximum Python version to use this plugin (leave empty if latest)
    multi_instance: False           # plugin supports multi instance
    restartable: unknown
    classname: Kostalmodbus         # class containing the plugin

parameters:
    inverter_ip:
        type: str
        default: ''
        description:
            de: 'IP Adresse des Wechselrichters'
            en: 'IP address of the inverter'
    modbus_port:
        type: str
        default: ''
        description:
            de: 'Modbus Port'
            en: 'Modbus port'
    update_cycle:
        type: num
        default: 20
        description:
            de: 'Update Zyklus in Sekunden'
            en: 'Update cycle in seconds'

item_attributes:
    # Definition of item attributes defined by this plugin (enter 'item_attributes: NONE', if section should be empty)
    
    kostal_06:
        type: str
    kostal_14:
        type: str
    kostal_30:
        type: num
    kostal_32:
        type: num
    kostal_34:
        type: num
    kostal_36:
        type: num
    kostal_38:
        type: str
    kostal_46:
        type: str
    kostal_54:
        type: num
    kostal_56:
        type: num
    kostal_98:
        type: num
    kostal_100:
        type: num
    kostal_104:
        type: num
    kostal_106:
        type: num
    kostal_108:
        type: num
    kostal_110:
        type: num
    kostal_112:
        type: num
    kostal_114:
        type: num
    kostal_116:
        type: num
    kostal_118:
        type: num
    kostal_120:
        type: num
    kostal_122:
        type: num
    kostal_124:
        type: num
    kostal_144:
        type: num
    kostal_150:
        type: num
    kostal_152:
        type: num
    kostal_154:
        type: num
    kostal_156:
        type: num
    kostal_158:
        type: num
    kostal_160:
        type: num
    kostal_162:
        type: num
    kostal_164:
        type: num
    kostal_166:
        type: num
    kostal_168:
        type: num
    kostal_170:
        type: num
    kostal_172:
        type: num
    kostal_174:
        type: num
    kostal_178:
        type: num
    kostal_190:
        type: num
    kostal_194:
        type: num
    kostal_200:
        type: num
    kostal_202:
        type: num
    kostal_208:
        type: num
    kostal_210:
        type: num
    kostal_214:
        type: num
    kostal_216:
        type: num
    kostal_218:
        type: num
    kostal_220:
        type: num
    kostal_222:
        type: num
    kostal_224:
        type: num
    kostal_226:
        type: num
    kostal_228:
        type: num
    kostal_230:
        type: num
    kostal_232:
        type: num
    kostal_234:
        type: num
    kostal_236:
        type: num
    kostal_238:
        type: num
    kostal_240:
        type: num
    kostal_242:
        type: num
    kostal_244:
        type: num
    kostal_246:
        type: num
    kostal_248:
        type: num
    kostal_250:
        type: num
    kostal_252:
        type: num
    kostal_254:
        type: num
    kostal_256:
        type: num
    kostal_258:
        type: num
    kostal_260:
        type: num
    kostal_266:
        type: num
    kostal_268:
        type: num
    kostal_270:
        type: num
    kostal_276:
        type: num
    kostal_278:
        type: num
    kostal_280:
        type: num
    kostal_286:
        type: num
    kostal_320:
        type: num
    kostal_322:
        type: num
    kostal_324:
        type: num
    kostal_326:
        type: num
    kostal_384:
        type: str
    kostal_420:
        type: str
    kostal_428:
        type: str
    kostal_436:
        type: str
    kostal_446:
        type: str
    kostal_454:
        type: str
    kostal_512:
        type: num
    kostal_514:
        type: num
    kostal_515:
        type: num
    kostal_517:
        type: str
    kostal_525:
        type: num
    kostal_529:
        type: num
    kostal_531:
        type: num
    kostal_535:
        type: str
    kostal_559:
        type: str
    kostal_575:
        type: num
    kostal_577:
        type: num
    kostal_582:
        type: num
    kostal_586:
        type: num
    kostal_588:
        type: num
    kostal_768:
        type: str
    kostal_800:
        type: str
    kostal_1056:
        type: num
    kostal_1058:
        type: num
    kostal_1060:
        type: num
    kostal_1062:
        type: num
    kostal_1064:
        type: num
    kostal_1066:
        type: num


item_structs: NONE
    # Definition of item-structure templates for this plugin (enter 'item_structs: NONE', if section should be empty)
    #item_structs: NONE

plugin_functions: NONE
    # Definition of plugin functions defined by this plugin (enter 'plugin_functions: NONE', if section should be empty)
    #plugin_functions: NONE

logic_parameters: NONE
    # Definition of logic parameters defined by this plugin (enter 'logic_parameters: NONE', if section should be empty)
    #logic_parameters: NONE
<|MERGE_RESOLUTION|>--- conflicted
+++ resolved
@@ -12,11 +12,7 @@
     documentation:
     support:
 
-<<<<<<< HEAD
     version: 1.6.2                  # Plugin version
-=======
-    version: 1.6.1                  # Plugin version
->>>>>>> 3dd17247
     sh_minversion: 1.6              # minimum shNG version to use this plugin
 #    sh_maxversion:                 # maximum shNG version to use this plugin (leave empty if latest)
     py_minversion: 3.6              # minimum Python version to use this plugin
