#!/usr/bin/env python3
# vim: set encoding=utf-8 tabstop=4 softtabstop=4 shiftwidth=4 expandtab
#########################################################################
#  Copyright 2019 Thomas Hengsberg <thomas@thomash.eu>
#########################################################################
#  This file is part of SmartHomeNG.   
#
#  Sample plugin for new plugins to run with SmartHomeNG version 1.4 and
#  upwards.
#
#  SmartHomeNG is free software: you can redistribute it and/or modify
#  it under the terms of the GNU General Public License as published by
#  the Free Software Foundation, either version 3 of the License, or
#  (at your option) any later version.
#
#  SmartHomeNG is distributed in the hope that it will be useful,
#  but WITHOUT ANY WARRANTY; without even the implied warranty of
#  MERCHANTABILITY or FITNESS FOR A PARTICULAR PURPOSE.  See the
#  GNU General Public License for more details.
#
#  You should have received a copy of the GNU General Public License
#  along with SmartHomeNG. If not, see <http://www.gnu.org/licenses/>.
#
#########################################################################

from lib.model.smartplugin import *

from .inverter import Inverter

class Kostalmodbus(SmartPlugin):
<<<<<<< HEAD
    PLUGIN_VERSION = '1.6.2'
=======
    PLUGIN_VERSION = '1.6.1'
>>>>>>> 3dd17247
    inverter = 'None'
    _items = []

    def __init__(self, sh, *args, **kwargs):
        self.inverter = Inverter(self.get_parameter_value("inverter_ip"),self.get_parameter_value("modbus_port"))
        self._cycle = int(self.get_parameter_value("update_cycle"))
        return

    def run(self):
        self.logger.debug("Run method called")
        self.scheduler_add('poll_device', self.poll_device, cycle=self._cycle)
        self.alive = True

    def stop(self):
        self.logger.debug("Stop method called")
        self.alive = False

    def parse_item(self, item):
        for i in self.inverter.decRow:
            s = 'kostal_' + str(i)
            if self.has_iattr(item.conf, s):
                self._items.append(item)

    def poll_device(self):
        inverter_data = self.inverter.get_data()
        for item in self._items:
            for i in range (0,len(inverter_data)):
                s = 'kostal_' + str(inverter_data[i].adrDec)
                if self.has_iattr(item.conf, s):
                    item(self.inverter.registers[i].value)<|MERGE_RESOLUTION|>--- conflicted
+++ resolved
@@ -28,11 +28,7 @@
 from .inverter import Inverter
 
 class Kostalmodbus(SmartPlugin):
-<<<<<<< HEAD
     PLUGIN_VERSION = '1.6.2'
-=======
-    PLUGIN_VERSION = '1.6.1'
->>>>>>> 3dd17247
     inverter = 'None'
     _items = []
 
