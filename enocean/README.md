--- conflicted
+++ resolved
@@ -97,184 +97,8 @@
 
 ### items.yaml
 
-<<<<<<< HEAD
 #### Attributes
 For attributes have a look to the examples.
-=======
-```
-[Enocean_Item]
-    [[Outside_Temperature]]
-        type = num
-        enocean_rx_id = 0180924D
-        enocean_rx_eep = A5_02_05
-        enocean_rx_key = TMP
-    
-    [[Door]]
-        enocean_rx_id = 01234567
-        enocean_rx_eep = D5_00_01
-        [[[status]]]
-            type = bool
-            enocean_rx_key = STATUS
-    
-    [[FT55switch]]
-        enocean_rx_id = 012345AA
-        enocean_rx_eep = F6_02_03
-            [[[up]]]
-                type = bool
-                enocean_rx_key = BO
-            [[[down]]]
-                type = bool
-                enocean_rx_key = BI
-    
-    [[Brightness_Sensor]]
-        name = brightness_sensor_east
-        remark = Eltako FAH60
-        type = num
-        enocean_rx_id = 01A51DE6
-        enocean_rx_eep = A5_06_01
-        enocean_rx_key = BRI
-        visu_acl = rw
-        sqlite = yes
-    
-    [[dimmer1]]
-        enocean_rx_id = 00112233
-        enocean_rx_eep = A5_11_04
-        [[[light]]]
-            type = bool
-            enocean_rx_key = STAT
-            enocean_tx_eep = A5_38_08_02
-            enocean_tx_id_offset = 1
-            [[[[level]]]]
-                type = num
-                enocean_rx_key = D
-                enocean_tx_eep = A5_38_08_03
-                enocean_tx_id_offset = 1
-                ref_level = 80
-    
-    [[handle]]
-        enocean_rx_id = 01234567
-        enocean_rx_eep = F6_10_00
-        [[[status]]]
-            type = num
-            enocean_rx_key = STATUS
-    
-    [[actor1]]
-        enocean_rx_id = FFAABBCC
-        enocean_rx_eep = A5_12_01
-        [[[power]]]
-            type = num
-            enocean_rx_key = VALUE
-    
-    [[actor1B]]
-        enocean_rx_id = FFAABBCD
-        enocean_rx_eep = F6_02_03
-        [[[light]]]
-            type = bool
-            enocean_rx_key = B
-            enocean_tx_eep = A5_38_08_01
-            enocean_tx_id_offset = 2
-    
-    [[actorD2]]
-        enocean_rx_id = FFDB7381
-        enocean_rx_eep = D2_01_07
-        [[[move]]]
-            type=bool
-            enocean_rx_key = STAT
-            enocean_tx_eep = D2_01_07
-            enocean_pulsewidth = 0.1  // optional; turn off after 0.1 sec
-            enocean_tx_id_offset = 1  
-
-
-    [[actorD2_01_12]]
-        enocean_rx_id= 050A2FF4
-        enocean_rx_eep= D2_01_12
-        [[[switch]]]
-            cache= 'on'
-            type= bool
-            enocean_rx_key= STAT_A
-            enocean_channel= A
-            enocean_tx_eep= D2_01_12
-            enocean_tx_id_offset= 2
-
-    [[awning]]
-        enocean_rx_id = 0500E508
-        enocean_rx_eep = F6_02_03
-        [[[move]]]
-            enocean_tx_eep = A5_3F_7F
-            enocean_rtime = 60  // move awning for 60sec
-            type = num
-            visu = yes
-        [[[stat]]]
-            enocean_rx_key = B
-            enforce_updates = on
-            cache = on
-            type = bool
-            visu = yes
-    
-    [[rocker]]
-        enocean_rx_id = 0029894A
-        enocean_rx_eep = F6_02_01
-        [[[short_800ms_directly_to_knx]]]
-            type = bool
-            enocean_rx_key = AI
-            enocean_rocker_action = **toggle**
-            enocean_rocker_sequence = released **within** 0.8
-            knx_dpt = 1
-            knx_send = 3/0/60
-        [[[long_800ms_directly_to_knx]]]
-            type = bool
-            enocean_rx_key = AI
-            enocean_rocker_action = toggle
-            enocean_rocker_sequence = released **after** 0.8
-            knx_dpt = 1
-            knx_send = 3/0/61
-        [[[rocker_double_800ms_to_knx_send_1]]]
-            type = bool
-            enforce_updates = true
-            enocean_rx_key = AI
-            enocean_rocker_action = **set**
-            enocean_rocker_sequence = **released within 0.4, pressed within 0.4**
-            knx_dpt = 1
-            knx_send = 3/0/62
-    
-    [[brightness_sensor]]
-        enocean_rx_id = 01234567
-        enocean_rx_eep = A5_08_01
-        [[[lux]]]
-            type = num
-            enocean_rx_key = BRI
-        [[[movement]]]
-            type = bool
-            enocean_rx_key = MOV
-    
-    [[temperature_sensor]]
-        enocean_rx_id = 01234567
-        enocean_rx_eep = A5_04_02
-        [[[temperature]]]
-            type = num
-            enocean_rx_key = TMP
-        [[[humidity]]]
-            type = num
-            enocean_rx_key = HUM
-        [[[power_status]]]
-            type = num
-            enocean_rx_key = ENG
-    
-    [[sunblind]]
-        enocean_rx_id = 0500xxxx
-        enocean_rx_eep = F6_02_03
-        [[[move]]]
-            enocean_tx_eep = A5_3F_7F
-            enocean_rtime = 60
-            type = num
-        [[[status]]]
-            name = blind retrated
-            enocean_rx_key = B
-            enforce_updates = on
-            cache = on
-            type = bool
-```
->>>>>>> 0b003a5d
 
 #### Example item.yaml
 ```
@@ -366,13 +190,9 @@
             type: bool
             enocean_rx_key: STAT
             enocean_tx_eep: D2_01_07
-<<<<<<< HEAD
             enocean_tx_id_offset: 1
             # pulsewith-attribute removed use autotimer functionality instead
-            autotimer: 1 = 0  
-=======
-            enocean_pulsewidth: 0.1  // optional; turn off after 0.1 sed
-            enocean_tx_id_offset: 1  
+            autotimer: 1 = 0
 
     actorD2_01_12:
         enocean_rx_id: 050A2FF4
@@ -384,7 +204,6 @@
             enocean_channel: A
             enocean_tx_eep: D2_01_12
             enocean_tx_id_offset: 2
->>>>>>> 0b003a5d
 
     awning:
         remark: Eltako FSB14, FSB61, FSB71 - actor for Shutter
@@ -613,8 +432,4 @@
 
 The device will be teached in and the learn mode will be ended automatically
 
-<<<<<<< HEAD
-That's it!
-=======
-Docu v 1.6
->>>>>>> 0b003a5d
+That's it!