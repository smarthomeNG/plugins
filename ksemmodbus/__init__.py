--- conflicted
+++ resolved
@@ -29,11 +29,7 @@
 from .ksem import Ksem
 
 class Ksemmodbus(SmartPlugin):
-<<<<<<< HEAD
     PLUGIN_VERSION = '1.6.2'
-=======
-    PLUGIN_VERSION = '1.6.1'
->>>>>>> 3dd17247
     ksem = 'None'
     _items = []
 
