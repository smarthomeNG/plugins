--- conflicted
+++ resolved
@@ -357,11 +357,7 @@
         'cache': True,
         'reverse': {
             'type': 'dict',
-<<<<<<< HEAD
-            'eval': '{} if sh...() == {} else {v: k for (k, v) in sh...().items()}',
-=======
             'eval': '"{}" if sh...() == {} else "{v: k for (k, v) in sh...().items()}"',
->>>>>>> aaa5fac3
             'update': {
                 'type': 'bool',
                 'eval': 'sh...timer(2, {})',
