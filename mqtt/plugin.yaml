--- conflicted
+++ resolved
@@ -3,13 +3,8 @@
     # Global plugin attributes
     type: protocol                 # plugin type (gateway, interface, protocol, system, web)
     description:                  # Alternative: description in multiple languages
-<<<<<<< HEAD
-        de: 'Implementierung eines MQTT Clients. Umfassendere Implementierung des MQTT Protokolls'
-        en: 'Implementation of a MQTT client. Feature enriched implementation of the MQTT protocol'
-=======
         de: 'Implementierung eines MQTT Clients. Umfassendere Implementierung des MQTT Protokolls v3.1.1'
         en: 'Implementation of a MQTT client. Feature enriched implementation of the MQTT protocol v3.1.1'
->>>>>>> 4abccaff
     description_long:                  # Alternative: description in multiple languages
         de: 'Dieses Plugin implementiert die Funktionalität, damit SmartHomeNG als ein MQTT 
              Client agieren kann.\n
@@ -58,13 +53,8 @@
 #    documentation: https://github.com/smarthomeNG/smarthome/wiki/CLI-Plugin        # url of documentation (wiki) page
     support: https://knx-user-forum.de/forum/supportforen/smarthome-py/1089334-neues-mqtt-plugin
 
-<<<<<<< HEAD
-    version: 1.4.4                # Plugin version
-    sh_minversion: 1.3c            # minimum shNG version to use this plugin
-=======
     version: 1.4.6                 # Plugin version
     sh_minversion: 1.4             # minimum shNG version to use this plugin
->>>>>>> 4abccaff
 #    sh_maxversion:                 # maximum shNG version to use this plugin (leave empty if latest)
     multi_instance: True           # plugin supports multi instance
     classname: Mqtt                # class containing the plugin
@@ -428,9 +418,4 @@
                  gesetztem Reatin Flag gesendet.\n
                 '        
             en: 'When set to True, the MQTT message is sent with the retain flag set.\n
-<<<<<<< HEAD
-                '        
-        
-=======
-                '        
->>>>>>> 4abccaff
+                '        