#!/usr/bin/env python3
# vim: set encoding=utf-8 tabstop=4 softtabstop=4 shiftwidth=4 expandtab
#########################################################################
#  Copyright 2013 Marcus Popp                              marcus@popp.mx
#########################################################################
#  This file is part of SmartHome.py.    http://mknx.github.io/smarthome/
#
#  SmartHome.py is free software: you can redistribute it and/or modify
#  it under the terms of the GNU General Public License as published by
#  the Free Software Foundation, either version 3 of the License, or
#  (at your option) any later version.
#
#  SmartHome.py is distributed in the hope that it will be useful,
#  but WITHOUT ANY WARRANTY; without even the implied warranty of
#  MERCHANTABILITY or FITNESS FOR A PARTICULAR PURPOSE.  See the
#  GNU General Public License for more details.
#
#  You should have received a copy of the GNU General Public License
#  along with SmartHome.py. If not, see <http://www.gnu.org/licenses/>.
#########################################################################

import logging
import os
import shutil

logger = logging.getLogger('')


def parse_tpl(template, replace):
    try:
        with open(template, 'r', encoding='utf-8') as f:
            tpl = f.read()
            tpl = tpl.lstrip('\ufeff')  # remove BOM
    except Exception as e:
        logger.error("Could not read template file '{0}': {1}".format(template, e))
        return ''
    for s, r in replace:
        tpl = tpl.replace(s, r)
    return tpl


def room(smarthome, room, tpldir):
    widgets = ''
    if 'sv_img' in room.conf:
        rimg = room.conf['sv_img']
    else:
        rimg = ''
<<<<<<< HEAD
=======
    if 'sv_heading_right' in room.conf:
        heading_right = room.conf['sv_heading_right']
    else:
        heading_right = ''
    if 'sv_heading_center' in room.conf:
        heading_center = room.conf['sv_heading_center']
    else:
        heading_center = ''
    if 'sv_heading_left' in room.conf:
        heading_left = room.conf['sv_heading_left']
    else:
        heading_left = ''
    if heading_right != '' or heading_center != '' or heading_left != '':
        heading = parse_tpl(tpldir + '/heading.html', [('{{ visu_heading_right }}', heading_right), ('{{ visu_heading_center }}', heading_center), ('{{ visu_heading_left }}', heading_left)])
    else:
        heading = ''
>>>>>>> 26b78993
    if 'sv_widget' in room.conf:
        items = [room]
    else:
        items = []
<<<<<<< HEAD
    items.extend(smarthome.find_children(room, 'sv_widget'))
    for item in items:
=======
    if room.conf['sv_page'] == 'room':
        items.extend(smarthome.find_children(room, 'sv_widget'))
    elif room.conf['sv_page'] == 'overview':
        items.extend(smarthome.find_items('sv_item_type'))
    for item in items:
        if room.conf['sv_page'] == 'overview' and not item.conf['sv_item_type'] == room.conf['sv_overview']:
            continue
>>>>>>> 26b78993
        if 'sv_img' in item.conf:
            img = item.conf['sv_img']
        else:
            img = ''
        if isinstance(item.conf['sv_widget'], list):
            for widget in item.conf['sv_widget']:
                widgets += parse_tpl(tpldir + '/widget.html', [('{{ visu_name }}', str(item)), ('{{ visu_img }}', img), ('{{ visu_widget }}', widget), ('item.name', str(item)), ("'item", "'" + item.id())])
        else:
            widget = item.conf['sv_widget']
            widgets += parse_tpl(tpldir + '/widget.html', [('{{ visu_name }}', str(item)), ('{{ visu_img }}', img), ('{{ visu_widget }}', widget), ('item.name', str(item)), ("'item", "'" + item.id())])
    return parse_tpl(tpldir + '/room.html', [('{{ visu_name }}', str(room)), ('{{ visu_widgets }}', widgets), ('{{ visu_img }}', rimg), ('{{ visu_heading }}', heading)])


def pages(smarthome, directory):
    nav_lis = ''
    outdir = directory + '/pages/smarthome'
    tpldir = directory + '/pages/base/tpl'
    tmpdir = directory + '/temp'
    # clear temp directory
    if not os.path.isdir(tmpdir):
        logger.warning("Could not find directory: {0}".format(tmpdir))
        return
    for dn in os.listdir(tmpdir):
        if len(dn) != 2:  # only delete Twig temp files
            continue
        dp = os.path.join(tmpdir, dn)
        try:
            if os.path.isdir(dp):
                shutil.rmtree(dp)
        except Exception as e:
            logger.warning("Could not delete directory {0}: {1}".format(dp, e))
    # create output directory
    try:
        os.mkdir(outdir)
    except:
        pass
    # remove old dynamic files
    if not os.path.isdir(outdir):
        logger.warning("Could not find/create directory: {0}".format(outdir))
        return
    for fn in os.listdir(outdir):
        fp = os.path.join(outdir, fn)
        try:
            if os.path.isfile(fp):
                os.unlink(fp)
        except Exception as e:
            logger.warning("Could not delete file {0}: {1}".format(fp, e))
    for item in smarthome.find_items('sv_page'):
        if item.conf['sv_page'] == 'seperator':
            nav_lis += parse_tpl(tpldir + '/navi_sep.html', [('{{ name }}', str(item))])
            continue
        if item.conf['sv_page'] == 'overview' and not 'sv_overview' in item.conf:
            logger.error("missing sv_overview for {0}".format(item.id()))
            continue
        r = room(smarthome, item, tpldir)
        if 'sv_img' in item.conf:
            img = item.conf['sv_img']
        else:
            img = ''
        if 'sv_nav_aside' in item.conf:
            if isinstance(item.conf['sv_nav_aside'], list):
                nav_aside = ', '.join(item.conf['sv_nav_aside'])
            else:
                nav_aside = item.conf['sv_nav_aside']
        else:
            nav_aside = ''
        nav_lis += parse_tpl(tpldir + '/navi.html', [('{{ visu_page }}', item.id()), ('{{ visu_name }}', str(item)), ('{{ visu_img }}', img), ('{{ visu_aside }}', nav_aside), ('item.name', str(item)), ("'item", "'" + item.id())])
        try:
            with open("{0}/{1}.html".format(outdir, item.id()), 'w') as f:
                f.write(r)
        except Exception as e:
            logger.warning("Could not write to {0}/{1}.html: {}".format(outdir, item.id(), e))
    nav = parse_tpl(tpldir + '/navigation.html', [('{{ visu_navis }}', nav_lis)])
    try:
        with open(outdir + '/navigation.html', 'w') as f:
            f.write(nav)
    except Exception as e:
        logger.warning("Could not write to {0}/navigation.html".format(outdir))
    shutil.copy(tpldir + '/rooms.html', outdir + '/')
    shutil.copy(tpldir + '/index.html', outdir + '/')<|MERGE_RESOLUTION|>--- conflicted
+++ resolved
@@ -45,8 +45,6 @@
         rimg = room.conf['sv_img']
     else:
         rimg = ''
-<<<<<<< HEAD
-=======
     if 'sv_heading_right' in room.conf:
         heading_right = room.conf['sv_heading_right']
     else:
@@ -63,15 +61,10 @@
         heading = parse_tpl(tpldir + '/heading.html', [('{{ visu_heading_right }}', heading_right), ('{{ visu_heading_center }}', heading_center), ('{{ visu_heading_left }}', heading_left)])
     else:
         heading = ''
->>>>>>> 26b78993
     if 'sv_widget' in room.conf:
         items = [room]
     else:
         items = []
-<<<<<<< HEAD
-    items.extend(smarthome.find_children(room, 'sv_widget'))
-    for item in items:
-=======
     if room.conf['sv_page'] == 'room':
         items.extend(smarthome.find_children(room, 'sv_widget'))
     elif room.conf['sv_page'] == 'overview':
@@ -79,7 +72,6 @@
     for item in items:
         if room.conf['sv_page'] == 'overview' and not item.conf['sv_item_type'] == room.conf['sv_overview']:
             continue
->>>>>>> 26b78993
         if 'sv_img' in item.conf:
             img = item.conf['sv_img']
         else:
