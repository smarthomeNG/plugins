--- conflicted
+++ resolved
@@ -144,15 +144,9 @@
             try:
                 sitem = item._path
                 self.sysitems[type] = str(sitem)
-<<<<<<< HEAD
-                self.logger.info("Item {0} assignment on Item {1} successful".format(item,sitem))
-            except:
-                self.logger.warning("Item {0} assignment on Item {1} not successful".format(item,sitem))
-=======
                 self.logger.info("Item {0} zuweisung erfolgt auf Item{1}".format(item,sitem))
             except:
                 self.logger.warning("Item {0} zuweisung fehlgeschlgen auf Item{1}".format(item,sitem))
->>>>>>> 56503479
             return None
 
         if not self.has_iattr(item.conf, 'rpi1wire_id'):
@@ -168,11 +162,7 @@
                         name = sn
                         break
             except:
-<<<<<<< HEAD
-                self.logger.warning("Sensor {0} as Item defined but Hardware not found".format(self.get_iattr_value( item.conf,'rpi1wire_id')))
-=======
                 self.logger.warning("Sensor {0} as Item defind but Hardware not found".format(self.get_iattr_value( item.conf,'rpi1wire_id')))
->>>>>>> 56503479
                 not_found = True
         else:
             if self.has_iattr(item.conf, 'rpi1wire_name'):
@@ -228,7 +218,7 @@
                 temp(round(value/float(1000),1), "rpi1wire")
                 self._sensordaten[id]['value'] = round(value/float(1000),1)
             except:
-                self.logger.info("Sensor {0} has no item".format(id))
+                self.logger.info("sensor {0} has no item".format(id))
 
     def get_sensors(self): #Hier werden die angeschlossenen Sensoren gesucht und in self.sensors, self.values und self._sensordaten eingetragen
         """
@@ -255,7 +245,7 @@
                         self._sensordaten[sensor]= {'name' : "rpi_temp"+str(i), 'value' : round(value/float(1000),1)}
                         i+=1
         else:
-            self.logger.warning("rpi1wire plugin did not find directory at {0}".format(self.dirname))
+            self.logger.warning("rpi1wire did not find directory at {0}".format(self.dirname))
 
     def folder_objects(self, dirname, otype="all"):  # Sucht im übergebenen Verzeichnis nach Sensoren und übergibt diese als object
         """
