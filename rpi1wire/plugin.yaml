--- conflicted
+++ resolved
@@ -37,56 +37,34 @@
             de: 'Verzeichnis des Onewire'
             en: 'Directory of onewire provided'
 
+
 item_attributes:
-        rpi1wire_id: # '20-09838903008'
+    rpi1wire_id:
         type: str
         description:
             de: 'Sensoradresse im Format xx-yyyyyyyyyyyy (Bitte darauf achten, dass bei rein numerischen Sensoradressen diese in '' eingeschlossen werden müssen) oder ein Alias'
             en: 'Sensor address in xx-yyyyyyyyyyyy format (Please note: If the sensor address is numerical, it has to be enclosed in quotes) or an alias'
             fr: 'Adresse du capteur au format xx-yyyyyyyyyyyy'
 
-<<<<<<< HEAD
-    # Alternativ rpi1wire_name
-    rpi1wire_name: # rpi_temp1   rpi_temp2   rpi_temp3   .....
-=======
     # Alternativ rpi1wire:
     rpi1wire_name:
     rpi1wire_id:
->>>>>>> 56503479
         type: str
         description:
             de: 'Alternativ zu Sensoradresse kann auch ein Name in der Form rpi-temp1 vergeben werden, wobei die Zahl am Ende die laufende Nummer der gefundenen Sensoren bestimmt.'
             en: 'As an alternative to the sensor address, a name in the form rpi-temp1 can also be assigned, with the number at the end determining the serial number of the sensors found.'
          
-<<<<<<< HEAD
-    rpi1wire_sys: update
-=======
     rpi1wire_update:
->>>>>>> 56503479
         type: bool
         description:
             de: 'Started bei Triggerung ein Update der Sensorliste'
             en: 'Rereads the sensor list after being triggered'
 
-<<<<<<< HEAD
-    rpi1wire_sys: cout
-        type: int
-        description:
-            de: 'Es wird die Anzahl der gefundenen Sensoren dem item.value als Integer übergeben'
-            en: 'Returns the number of sensors found is transferred to item.value as an integer'
- 
-    rpi1wire_sys: list
-        type: str
-        description:
-            de: 'Es wird eine Liste der gefundenen Sensoren als String übergeben'
-            en: 'Returns a list of the sensors found is transferred as a string'
-=======
     rpi1wire_sys:
         type: str
         description:
             de: 'Mögliche Werte sind count oder list. Bei count wird die Anzahl der gefundenen Sensoren dem item.value als Integer übergeben, bei list wird eine Liste der gefundenen Sensoren als String übergeben'
             en: 'Possible values ​​are count or list. With count the number of sensors found is transferred to item.value as an integer, with list a list of the sensors found is transferred as a string'
->>>>>>> 56503479
 
 
 item_structs: NONE
