# Metadata for the Smart-Plugin
plugin:
    # Global plugin attributes
    type: interface                 # plugin type (gateway, interface, protocol, system, web)
    description:
        de: 'Ansteuerung von AVM FRITZ!Boxen, WLAN-Repeatern, DECT Steckdosen, etc.'
        en: 'Get and send data from/to AVM devices such as the FRITZ!Box, Wifi Repeaters or DECT sockets.'
    maintainer: psilo909
    tester: Sandman60, cmalo
#    keywords: iot xyz
    state: 'qa-passed'
    documentation: http://smarthomeng.de/user/plugins/avm/user_doc.html
    support: https://knx-user-forum.de/forum/supportforen/smarthome-py/934835-avm-plugin

    version: 1.5.9                 # Plugin version
    sh_minversion: 1.6             # minimum shNG version to use this plugin
#    sh_maxversion:                # maximum shNG version to use this plugin (leave empty if latest)
    multi_instance: True           # plugin supports multi instance
    restartable: True
    classname: AVM                 # class containing the plugin

parameters:
    # Definition of parameters to be configured in etc/plugin.yaml
    username:
        type: str
        default: ''
        description:
            de: '(optional) Nutzername für den Login. Kann für manche Features benötigt werden! (Speziell für Fritz!OS 7 ist die Konfiguration der Fritz!Box auf `Anmeldung mit FRITZ!Box-Benutzernamen und Kennwort` notwendig'
            en: '(optional) Login information (user). Can be needed to use some features of the AVM device. (Specially for Firtz!OS 7 the Fritz!Box should be configured for login with username and password'
    password:
        type: str
        default: ''
        hide: True
        description:
            de: '(optional) Passwort für den Login. Wird in der Regel immer benötigt und aus Sicherheitsgründen empfohlen.'
            en: '(optional) Password for login. Is normally always needed and recommended due to security reasons'
    host:
        type: str
        default: 'fritz.box'
        description:
            de: '(optional) Hostname oder IP-Adresse des FritzDevice.'
            en: '(optional) Hostname or ip address of the FritzDevice.'
    port:
        type: int
        default: 49443
        description:
            de: '(optional) Port des FritzDevice, normalerweise 49433 für https oder 49000 für http'
            en: '(optional) Port of the FritzDevice, typically 49433 for https or 49000 for http'
    cycle:
        type: int
        default: 300
        description:
            de: '(optional) Zeit zwischen zwei Updateläufen. Default ist 300 Sekunden.'
            en: '(optional) Time period between two update cycles. Default is 300 seconds.'
    ssl:
        type: bool
        default: True
        description:
            de: '(optional) Mit True wird das FritzDevice via https, mit False via http angesprochen.'
            en: '(optional) True will add "https", False "http" to the URLs in the plugin.'
    verify:
        type: bool
        default: False
        description:
            de: '(optional) Schaltet die Zertifikate-Prüfung an oder aus. Normalerweise False.'
            en: '(optional) Turns certificate verification on or off. Typically False'
    call_monitor:
        type: bool
        default: False
        description:
            de: '(optional) Aktiviert oder deaktiviert den MonitoringService, welcher auf den Call Monitor des FritzDevice verbindet. Der Call Monitor muss über ein verbundenes Telefon via #96*5* aktiviert sein.'
            en: '(optional) Activates or deactivates the MonitoringService, which connects to the FritzDevice`s call monitor. The call monitor has to be activated before by a connected telephone via calling #96*5*'
    call_monitor_incoming_filter:
        type: str
        default: ''
        description:
            de: '(optional) Spezielle Rufnummern ausfiltern, die vom Callmonitor ignoriert werden sollen.'
            en: '(optional) Filter only specific numbers to be watched by call monitor'

item_attributes:
    # Definition of item attributes defined by this plugin
    avm_data_type:
        type: str
        mandatory: True
        description:
            de: 'AVM Datentyp des jeweiligen Items.'
            en: 'AVM Data Type of the respective item.'
        valid_list:
        - 'uptime'
        - 'serial_number'
        - 'software_version'
        - 'hardware_version'
        - 'myfritz_status'
        - 'monitor_trigger'
        - 'is_call_incoming'
        - 'call_duration_incoming'
        - 'last_caller_incoming'
        - 'last_number_incoming'
        - 'last_called_number_incoming'
        - 'last_call_date_incoming'
        - 'call_event_incoming'
        - 'is_call_outgoing'
        - 'call_duration_outgoing'
        - 'last_caller_outgoing'
        - 'last_number_outgoing'
        - 'last_called_number_outgoing'
        - 'last_call_date_outgoing'
        - 'call_event_outgoing'
        - 'call_direction'
        - 'call_event'
        - 'tam'
        - 'tam_name'
        - 'tam_old_message_number'
        - 'tam_new_message_number'
        - 'tam_total_message_number'
        - 'wan_connection_status'
        - 'wan_connection_error'
        - 'wan_is_connected'
        - 'wan_uptime'
        - 'wan_ip'
        - 'wan_upstream'
        - 'wan_downstream'
        - 'wan_total_packets_sent'
        - 'wan_total_packets_received'
        - 'wan_current_packets_sent'
        - 'wan_current_packets_received'
        - 'wan_total_bytes_sent'
        - 'wan_total_bytes_received'
        - 'wan_current_bytes_sent'
        - 'wan_current_bytes_received'
        - 'wan_link'
        - 'wlanconfig'
        - 'wlanconfig_ssid'
        - 'wlan_guest_time_remaining'
        - 'network_device'
        - 'device_ip'
        - 'device_connection_type'
        - 'device_hostname'
        - 'aha_device'
        - 'energy'
        - 'power'
        - 'temperature'
        - 'set_temperature'
        - 'set_temperature_reduced'
        - 'set_temperature_compfort'
        - 'hkr_device'
        - 'firmware_version'
        - 'manufacturer'
        - 'product_name'
        - 'device_name'
        - 'connection_status'
        - 'device_id'
        - 'device_function'
        - 'set_hkrwindowopen'

    avm_incoming_allowed:
        type: str
        mandatory: False
        description:
            de: '(optional) Definition der erlaubten eingehenden Rufnummer in Items vom avm_data_type `monitor_trigger`.'
            en: '(optional) Definition of the allowed incoming number. Only in items of avm_data_type `monitor_trigger`.'
    avm_target_number:
        type: str
        mandatory: False
        description:
            de: '(optional) Definition der erlaubten angerufenen Rufnummer in Items vom avm_data_type `monitor_trigger`.'
            en: '(optional) Definition of the allowed called number. Only in items of avm_data_type `monitor_trigger`.'
    avm_wlan_index:
        type: num
<<<<<<< HEAD
        desctiption:
            de: '(optional) Index des WLANs, meist: 1 für 2,4ghz, 2 für 5ghz, 3 für Gäste-WLAN.'
            en: '(optional) Index of the WiFi, usually 1 for 2.4ghz, 2 for 5ghz and 3 for guest wifi.'
=======
        description:
            de: '(optional) Definition des Wlans ueber index: (1: 2.4Ghz, 2: 5Ghz, 3: Gaeste).'
            en: '(optional) Definition of WiFi via index: (1: 2.4GHz, 2: 5GHz, 3: Guest)'
>>>>>>> badf21fc
    mac:
        type: mac
        mandatory: False
        description:
            de: 'Definition der MAC Adresse für Items vom avm_data_type `network_device`. Nur für diese Items mandatory!'
            en: 'Definition of the MAC address for items of avm_data_type `network_device`. Only mandatory for these items!'
    ain:
        type: str
        mandatory: False
        description:
            de: 'Definition der Aktor Identifikationsnummer (AIN)Items vom avm_data_type `aha_device`. Nur für diese Items mandatory!'
            en: 'Definition of the actor identification number (AIN) for items of avm_data_type `aha_device`. Only mandatory for these items!'
    index:
        type: num
        mandatory: False
        description:
            de: 'Index für den Anrufbeantworter, normalerweise für den ersten eine "1". Es werden bis zu 5 Anrufbeantworter vom Gerät unterstützt.'
            en: 'Index für the answering machine, normally a "1" for the first one. Supported are up to 5 answering machines.'


item_structs: NONE
  # Definition of item-structure templates for this plugin

logic_parameters: NONE
    # Definition of logic parameters defined by this plugin

plugin_functions:
    # Definition of function interface of the plugin

    cancel_call:
        type: void
        description:
            de: "Beendet einen aktiven Anruf."
            en: "Cancels an active call."
        parameters:
        # This function has no parameters

    get_call_origin:
        type: str
        description:
            de: "Gib den Namen des Telefons zurück, das aktuell als 'call origin' gesetzt ist."
            en: "Gets the phone name, currently set as 'call origin'."
        parameters:
        # This function has no parameters

    get_calllist:
        type: list(dict(str))
        description:
            de: "Ermittelt ein Array mit dicts aller Einträge der Anrufliste (Attribute 'Id', 'Type', 'Caller', 'Called', 'CalledNumber', 'Name', 'Numbertype', 'Device', 'Port', 'Date',' Duration' (einige optional))."
            en: "Returns an array of dicts with all calllist entries (attributes 'Id', 'Type', 'Caller', 'Called', 'CalledNumber', 'Name', 'Numbertype', 'Device', 'Port', 'Date', 'Duration' (some optional))."
        parameters:
            filter_incoming:
                type: str
                default: ''
                description:
                    de: "Filter, um nur die Anrufe zu erhalten, die zu einer bestimmten angerufenen Nummer gehören."
                    en: "Filter to filter calls to a specific destination phone number."
            phonebook_id:
                type: int
                default: 0
                description:
                    de: "ID des Telefonbuchs, in dem nachgeschlagen werden soll."
                    en: "ID of the phone book, in which numbers should be looked up."

    get_contact_name_by_phone_number:
        type: str
        description:
            de: "Durchsucht das Telefonbuch mit einer (vollständigen) Telefonnummer nach Kontakten. Falls kein Name gefunden wird, wird die Telefonnummer zurückgeliefert."
            en: "Searches the phonebook for a contact by a given (complete) phone number. In case no name is found, the phone number is returned."
        parameters:
            phone_number:
                type: str
                description:
                    de: "Vollständige Telefonnummer"
                    en: "Complete phone number"
            phonebook_id:
                type: int
                default: 0
                description:
                    de: "ID des Telefonbuchs, in dem nachgeschlagen werden soll."
                    en: "ID of the phone book, in which numbers should be looked up."

    get_host_details:
        type: dict(str)
        description:
            de: "Ermittelt die Informationen zu einem Host an einem angegebenen Index."
            en: "Gets the information of a hosts at a specific index."
        parameters:
            index:
                type: int
                description:
                    de: "Index"
                    en: "Index"

    get_hosts:
        type: list(dict(str))
        description:
            de: "Ermittelt ein Array mit den Namen aller verbundener Hosts."
            en: "Gets the name of all connected hosts as an array."
        parameters:
            only_active:
                type: bool
                description:
                    de: "True, wenn nur aktuell aktive Hosts zurückgegeben werden sollen."
                    en: "True, if only active hosts shall be returned."

    get_phone_name:
        type: str
        description:
            de: "Gibt den Namen eines Telefons an einem Index zurück. Der zurückgegebene Wert kann in 'set_call_origin' verwendet werden."
            en: "Get the phone name at a specific index. The returend value can be used as phone_name for set_call_origin."
        parameters:
            index:
                type: int
                description:
                    de: "Index"
                    en: "Index"

    get_phone_numbers_by_name:
        type: dict(dict(str))
        description:
            de: "Durchsucht das Telefonbuch mit einem Namen nach nach Kontakten und liefert die zugehörigen Telefonnummern."
            en: "Searches the phonebook for a contact by a given name and returns the corresponding phone numbers."
        parameters:
            name:
                type: str
                description:
                    de: "Anteiliger oder vollständiger Name des Kontakts."
                    en: "Partial or full name of the contact."
            phonebook_id:
                type: int
                default: 0
                description:
                    de: "ID des Telefonbuchs, in dem nachgeschlagen werden soll."
                    en: "ID of the phone book, in which numbers should be looked up."

    is_host_active:
        type: bool
        description:
            de: "Prüft, ob eine MAC Adresse auf dem Gerät aktiv ist. Das kann bspw. für die Umsetzung einer Präsenzerkennung genutzt werden."
            en: "Checks if a MAC address is active on the FritzDevice, e.g. the status can be used for simple presence detection."
        parameters:
            mac_address:
                type: mac
                description:
                    de: "MAC Adresse"
                    en: "MAC address"

    reboot:
        type: void
        description:
            de: "Startet das Gerät neu."
            en: "Reboots the device."
        parameters:
        # This function has no parameters

    reconnect:
        type: void
        description:
            de: "Verbindet das Gerät neu mit dem WAN (Wide Area Network)."
            en: "Reconnects the device to the WAN (Wide Area Network)."
        parameters:
        # This function has no parameters

    set_call_origin:
        type: void
        description:
            de: "Setzt den 'call origin', bspw. vor dem Aufruf von 'start_call'."
            en: "Sets the 'call origin', e.g. before running 'start_call'."
        parameters:
            phone_name:
                type: mac
                description:
                    de: "Identifikator des Telefons, dass als 'call origin' gesetzt werden soll. Bspw. zwei Sterne gefolgt von '610' für ein internes Gerät."
                    en: "Full phone identifier, could be e.g. two asterix followed by '610' for an internal device."

    start_call:
        type: void
        description:
            de: "Startet einen Anruf an eine übergebene Telefonnummer (intern oder extern)."
            en: "Starts a call for a given phone number (internal or external)."
        parameters:
            phone_number:
                type: str
                description:
                    de: "Vollständige Telefonnummer, die angerufen werden soll."
                    en: "Full phone number to call"

    wol:
        type: void
        description:
            de: "Sendet einen WOL (WakeOnLAN) Befehl an eine MAC Adresse."
            en: "Sends a WOL (WakeOnLAN) command to a MAC address."
        parameters:
            mac_address:
                type: mac
                description:
                    de: "MAC Adresse"
                    en: "MAC address"<|MERGE_RESOLUTION|>--- conflicted
+++ resolved
@@ -167,15 +167,9 @@
             en: '(optional) Definition of the allowed called number. Only in items of avm_data_type `monitor_trigger`.'
     avm_wlan_index:
         type: num
-<<<<<<< HEAD
-        desctiption:
-            de: '(optional) Index des WLANs, meist: 1 für 2,4ghz, 2 für 5ghz, 3 für Gäste-WLAN.'
-            en: '(optional) Index of the WiFi, usually 1 for 2.4ghz, 2 for 5ghz and 3 for guest wifi.'
-=======
         description:
             de: '(optional) Definition des Wlans ueber index: (1: 2.4Ghz, 2: 5Ghz, 3: Gaeste).'
             en: '(optional) Definition of WiFi via index: (1: 2.4GHz, 2: 5GHz, 3: Guest)'
->>>>>>> badf21fc
     mac:
         type: mac
         mandatory: False
@@ -188,6 +182,7 @@
         description:
             de: 'Definition der Aktor Identifikationsnummer (AIN)Items vom avm_data_type `aha_device`. Nur für diese Items mandatory!'
             en: 'Definition of the actor identification number (AIN) for items of avm_data_type `aha_device`. Only mandatory for these items!'
+
     index:
         type: num
         mandatory: False
