#!/usr/bin/env python3
# vim: set encoding=utf-8 tabstop=4 softtabstop=4 shiftwidth=4 expandtab
#########################################################################
# Copyright 2013 Marcus Popp                               marcus@popp.mx
#########################################################################
#  This file is part of SmartHome.py.    http://mknx.github.io/smarthome/
#
#  SmartHome.py is free software: you can redistribute it and/or modify
#  it under the terms of the GNU General Public License as published by
#  the Free Software Foundation, either version 3 of the License, or
#  (at your option) any later version.
#
#  SmartHome.py is distributed in the hope that it will be useful,
#  but WITHOUT ANY WARRANTY; without even the implied warranty of
#  MERCHANTABILITY or FITNESS FOR A PARTICULAR PURPOSE.  See the
#  GNU General Public License for more details.
#
#  You should have received a copy of the GNU General Public License
#  along with SmartHome.py. If not, see <http://www.gnu.org/licenses/>.
#########################################################################

import logging
import sqlite3
import datetime
import functools
import time
import threading

logger = logging.getLogger('')


class SQL():

    _version = 2
    # (period days, granularity hours)
    periods = [(1900, 168), (400, 24), (32, 1), (7, 0.5), (1, 0.1)]
    # SQL queries
    # time, item, avg, vmin, vmax, power
    _create_db = "CREATE TABLE IF NOT EXISTS history (time INTEGER, item TEXT, avg REAL, vmin REAL, vmax REAL, power REAL);"
    _create_index = "CREATE INDEX IF NOT EXISTS idy ON history (item);"
    _pack_query = """
        SELECT
        group_concat(rowid),
        group_concat(time),
        group_concat(avg),
        group_concat(power),
        item,
        MIN(vmin),
        MAX(vmax)
        FROM history
        WHERE (time < {})
        GROUP by CAST((time / {}) AS INTEGER), item
        ORDER BY time DESC;"""

    def __init__(self, smarthome, cycle=300, path=None):
        self._sh = smarthome
        self.connected = False
        self._dump_cycle = int(cycle)
        self._buffer = {}
        self._buffer_lock = threading.Lock()
#       sqlite3.register_adapter(datetime.datetime, self._timestamp)
        logger.debug("SQLite {0}".format(sqlite3.sqlite_version))
        self._fdb_lock = threading.Lock()
        self._fdb_lock.acquire()
        if path is None:
            self.path = smarthome.base_dir + '/var/db/smarthome.db'
        else:
            self.path = path + '/smarthome.db'
        try:
            self._fdb = sqlite3.connect(self.path, check_same_thread=False)
        except Exception as e:
            logger.error("SQLite: Could not connect to the database {}: {}".format(self.path, e))
            self._fdb_lock.release()
            return
        self.connected = True
        integrity = self._fdb.execute("PRAGMA integrity_check(10);").fetchone()[0]
        if integrity == 'ok':
            logger.debug("SQLite: database integrity ok")
        else:
            logger.error("SQLite: database corrupt. Seek help.")
            self._fdb_lock.release()
            return
        common = self._fdb.execute("SELECT * FROM sqlite_master WHERE name='common' and type='table';").fetchone()
        if common is None:
            self._fdb.execute("CREATE TABLE common (version INTEGER);")
            self._fdb.execute("INSERT INTO common VALUES (:version);", {'version': self._version})
            version = self._version
        else:
            version = int(self._fdb.execute("SELECT version FROM common;").fetchone()[0])
            if version == 1:
                logger.warning("SQLite: dropping history!")
                self._fdb.execute("DROP TABLE history;")
        self._fdb.execute("DROP INDEX IF EXISTS idx;")
        self._fdb.execute(self._create_db)
        self._fdb.execute(self._create_index)
        if version < self._version:
            self._fdb.execute("UPDATE common SET version=:version;", {'version': self._version})
            # self.query("alter table history add column power INTEGER;")
        self._fdb.commit()
        self._fdb_lock.release()
        minute = 60 * 1000
        hour = 60 * minute
        day = 24 * hour
        week = 7 * day
        month = 30 * day
        year = 365 * day
        self._frames = {'i': minute, 'h': hour, 'd': day, 'w': week, 'm': month, 'y': year}
        self._times = {'i': minute, 'h': hour, 'd': day, 'w': week, 'm': month, 'y': year}
        smarthome.scheduler.add('SQLite pack', self._pack, cron='2 3 * *', prio=5)
        smarthome.scheduler.add('SQLite dump', self._dump, cycle=self._dump_cycle, prio=5)

    def parse_item(self, item):
        if 'history' in item.conf:  # XXX legacy history option remove sometime
            logger.warning("{} deprecated history attribute. Use sqlite as keyword instead.".format(item.id()))
            item.conf['sqlite'] = item.conf['history']
        if 'sqlite' in item.conf:
            item.series = functools.partial(self._series, item=item.id())
            item.db = functools.partial(self._single, item=item.id())
            if item.conf['sqlite'] == 'init':
                last = self._fetchone("SELECT avg from history WHERE item = '{0}' ORDER BY time DESC LIMIT 1".format(item.id()))
                if last is not None:
                    last = last[0]
                    item.set(last, 'SQLite')
            self._buffer[item] = []
            self.update_item(item)
            return self.update_item
        else:
            return None

    def run(self):
        self.alive = True

    def stop(self):
        self.alive = False
        self._dump()
        self._fdb_lock.acquire()
        try:
            self._fdb.close()
        except Exception:
            pass
        finally:
            self.connected = False
            self._fdb_lock.release()

    def update_item(self, item, caller=None, source=None, dest=None):
        now = self._timestamp(self._sh.now())
        val = float(item())
        power = int(bool(val))
        self._buffer[item].append((now, val, power))

    def _datetime(self, ts):
        return datetime.datetime.fromtimestamp(ts / 1000, self._sh.tzinfo())

    def _dump(self):
        for item in self._buffer:
            self._buffer_lock.acquire()
            tuples = self._buffer[item]
            self._buffer[item] = []
            self._buffer_lock.release()
            self.update_item(item)
            _now = self._timestamp(self._sh.now())
            try:
                _insert = self.__dump(item.id(), tuples, _now)
            except:
                continue
            if not self._fdb_lock.acquire(timeout=10):
                continue
            try:
                # time, item, avg, vmin, vmax, power
                self._fdb.execute("INSERT INTO history VALUES (?,?,?,?,?,?);", _insert)
                self._fdb.commit()
            except Exception as e:
                logger.warning("SQLite: problem updating {}: {}".format(item.id(), e))
            finally:
                self._fdb_lock.release()

    def __dump(self, item, tuples, end):
        vsum = 0.0
        psum = 0.0
        prev = end
        if len(tuples) == 1:
            return (tuples[0][0], item, tuples[0][1], tuples[0][1], tuples[0][1], tuples[0][2])
        vals = []
        for _time, val, power in sorted(tuples, reverse=True):
            vals.append(val)
            vsum += (prev - _time) * val
            psum += (prev - _time) * power
            prev = _time
        span = end - _time
        if span != 0:
            return (_time, item, vsum / span, min(vals), max(vals), psum / span)
        else:
            return (_time, item, val, min(vals), max(vals), power)

    def _get_timestamp(self, frame='now'):
        try:
            return int(frame)
        except:
            pass
        dt = self._sh.now()
        ts = int(time.mktime(dt.timetuple()) * 1000 + dt.microsecond / 1000)
        if frame == 'now':
            fac = 0
            frame = 0
        elif frame[-1] in self._frames:
            fac = self._frames[frame[-1]]
            frame = frame[:-1]
        else:
            return frame
        try:
            ts = ts - int(float(frame) * fac)
        except:
            logger.warning("DB select: unkown time frame '{0}'".format(frame))
        return ts

    def _fetchone(self, *query):
        if not self._fdb_lock.acquire(timeout=2):
            return
        if not self.connected:
            self._fdb_lock.release()
            return
<<<<<<< HEAD
        self._fdb_lock.acquire()
#       logger.info(*query)
        try:
            reply = self._fdb.execute(*query)
        except Exception, e:
            logger.warning("Problem with '{0}': {1}".format(query, e))
            reply = None
        self._fdb_lock.release()
=======
        try:
            reply = self._fdb.execute(*query).fetchone()
        except Exception as e:
            logger.warning("SQLite: Problem with '{0}': {1}".format(query, e))
            reply = None
        finally:
            self._fdb_lock.release()
>>>>>>> 5039ed80
        return reply

    def _fetchall(self, *query):
        if not self._fdb_lock.acquire(timeout=2):
            return
        if not self.connected:
            self._fdb_lock.release()
            return
        try:
            reply = self._fdb.execute(*query).fetchall()
        except Exception as e:
            logger.warning("SQLite: Problem with '{0}': {1}".format(query, e))
            reply = None
        finally:
            self._fdb_lock.release()
        return reply

    def _pack(self):
        insert = []
        delete = []
        if not self._fdb_lock.acquire(timeout=2):
            return
        try:
            logger.debug("SQLite: pack database")
            for entry in self.periods:
                now = self._timestamp(self._sh.now())
                prev = {}
                period, granularity = entry
                period = int(now - period * 24 * 3600 * 1000)
                granularity = int(granularity * 3600 * 1000)
                for row in self._fdb.execute(self._pack_query.format(period, granularity)):
                    gid, gtime, gavg, gpower, item, vmin, vmax = row
                    gtime = gtime.split(',')
                    if len(gtime) == 1:  # ignore
                        prev[item] = gtime[0]
                        continue
                    if item not in prev:
                        upper = now
                    else:
                        upper = prev[item]
                    # pack !!!
                    delete = gid
                    gavg = gavg.split(',')
                    gpower = gpower.split(',')
                    _time, _avg, _power = self.__pack(gtime, gavg, gpower, upper)
                    insert = (_time, item, _avg, vmin, vmax, _power)
                    self._fdb.execute("INSERT INTO history VALUES (?,?,?,?,?,?);", insert)
                    self._fdb.execute("DELETE FROM history WHERE rowid in ({0});".format(delete))
                    self._fdb.commit()
                    prev[item] = gtime[0]
            self._fdb.execute("VACUUM;")
            self._fdb.execute("PRAGMA shrink_memory;")
        except Exception as e:
            logger.exception("problem packing sqlite database: {} period: {} type: {}".format(e, period, type(period)))
            self._fdb.rollback()
        finally:
            self._fdb_lock.release()

    def __pack(self, gtime, gavg, gpower, end):
        asum = 0.0
        psum = 0.0
        end = int(end)
        prev = end
        tuples = []
        for i, _time in enumerate(gtime):
            tuples.append((int(_time), float(gavg[i]), float(gpower[i])))
        for _time, _avg, _power in sorted(tuples, reverse=True):
            asum += (prev - _time) * _avg
            psum += (prev - _time) * _power
            prev = _time
        span = end - _time
        if span != 0:
            return (_time, asum / span, psum / span)
        else:
            return (_time, _avg, _power)

    def _series(self, func, start, end='now', count=100, ratio=1, update=False, step=None, sid=None, item=None):
        if sid is None:
            sid = item + '|' + func + '|' + start + '|' + end
        istart = self._get_timestamp(start)
        iend = self._get_timestamp(end)
        prev = self._fetchone("SELECT time from history WHERE item='{0}' AND time <= {1} ORDER BY time DESC LIMIT 1".format(item, istart))
        if not prev:
            first = istart
        else:
            first = prev[0]
        where = " from history WHERE item='{0}' AND time >= {1} AND time <= {2}".format(item, first, iend)
        if step is None:
            if count != 0:
                step = (iend - istart) / count
            else:
                step = (iend - istart)
        reply = {'cmd': 'series', 'series': None, 'sid': sid}
        reply['params'] = {'update': True, 'item': item, 'func': func, 'start': iend, 'end': end, 'step': step, 'sid': sid}
        reply['update'] = self._sh.now() + datetime.timedelta(seconds=int(step / 1000))
        where += " GROUP by CAST((time / {0}) AS INTEGER)".format(step)
        if func == 'avg':
            query = "SELECT CAST(AVG(time) AS INTEGER), ROUND(AVG(avg), 2)" + where + " ORDER BY time DESC"
        elif func == 'min':
            query = "SELECT CAST(AVG(time) AS INTEGER), MIN(vmin)" + where
        elif func == 'max':
            query = "SELECT CAST(AVG(time) AS INTEGER), MAX(vmax)" + where
        elif func == 'on':
            query = "SELECT CAST(AVG(time) AS INTEGER), ROUND(AVG(power), 2)" + where + " ORDER BY time DESC"
        else:
            raise NotImplementedError
        tuples = self._fetchall(query)
        if not tuples:
            if not update:
                reply['series'] = [(iend, 0)]
            return reply
        tuples = [(istart, t[1]) if first == t[0] else t for t in tuples]  # replace 'first' time with 'start' time
        tuples = sorted(tuples)
        lval = tuples[-1][1]
        tuples.append((iend, lval))  # add end entry with last valid entry
        if update:  # remove first entry
            tuples = tuples[1:]
        reply['series'] = tuples
        return reply

    def _single(self, func, start, end='now', item=None):
<<<<<<< HEAD
        start = self.get_timestamp(start)
        end = self.get_timestamp(end)
        prev = self.query("SELECT time from history WHERE item = '{0}' AND time <= {1} ORDER BY time DESC LIMIT 1".format(item, start)).fetchone()
=======
        start = self._get_timestamp(start)
        end = self._get_timestamp(end)
        prev = self._fetchone("SELECT time from history WHERE item = '{0}' AND time <= {1} ORDER BY time DESC LIMIT 1".format(item, start))
>>>>>>> 5039ed80
        if prev is None:
            first = start
        else:
            first = prev[0]
        where = " from history WHERE item='{0}' AND time >= {1} AND time < {2}".format(item, first, end)
        if func == 'avg':
            query = "SELECT AVG(avg)" + where
        elif func == 'min':
            query = "SELECT MIN(vmin)" + where
        elif func == 'max':
            query = "SELECT MAX(vmax)" + where
        elif func == 'on':
            query = "SELECT AVG(power)" + where
        else:
            logger.warning("Unknown export function: {0}".format(func))
            return
        tuples = self._fetchall(query)
        if tuples is None:
            return
        return tuples[0][0]

    def _timestamp(self, dt):
        return int(time.mktime(dt.timetuple())) * 1000 + int(dt.microsecond / 1000)<|MERGE_RESOLUTION|>--- conflicted
+++ resolved
@@ -219,16 +219,6 @@
         if not self.connected:
             self._fdb_lock.release()
             return
-<<<<<<< HEAD
-        self._fdb_lock.acquire()
-#       logger.info(*query)
-        try:
-            reply = self._fdb.execute(*query)
-        except Exception, e:
-            logger.warning("Problem with '{0}': {1}".format(query, e))
-            reply = None
-        self._fdb_lock.release()
-=======
         try:
             reply = self._fdb.execute(*query).fetchone()
         except Exception as e:
@@ -236,7 +226,6 @@
             reply = None
         finally:
             self._fdb_lock.release()
->>>>>>> 5039ed80
         return reply
 
     def _fetchall(self, *query):
@@ -358,15 +347,9 @@
         return reply
 
     def _single(self, func, start, end='now', item=None):
-<<<<<<< HEAD
-        start = self.get_timestamp(start)
-        end = self.get_timestamp(end)
-        prev = self.query("SELECT time from history WHERE item = '{0}' AND time <= {1} ORDER BY time DESC LIMIT 1".format(item, start)).fetchone()
-=======
         start = self._get_timestamp(start)
         end = self._get_timestamp(end)
         prev = self._fetchone("SELECT time from history WHERE item = '{0}' AND time <= {1} ORDER BY time DESC LIMIT 1".format(item, start))
->>>>>>> 5039ed80
         if prev is None:
             first = start
         else:
