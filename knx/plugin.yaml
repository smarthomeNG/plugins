# Metadata for the Smart-Plugin
plugin:
    # Global plugin attributes
    type: gateway                 # plugin type (gateway, interface, protocol, system, web)
    description:                  # Alternative: description in multiple languages
        de: 'Anbindung von KNX Bussystemen via EIBD/KNXD Daemon'
        en: 'Establishes connections to KNX bus systems via EIBD/KNXD daemon'
        fr: 'Connexion de systèmes KNX via EIBD/KNXD'
    maintainer: msinn, bmxp
    tester: psilo909, onkelandy, Sandman60, brandst
    state: qa-passed
    keywords: KNX knxd listen cache bus
    documentation: http://smarthomeng.de/user/plugins/knx/user_doc.html
    support: https://knx-user-forum.de/forum/supportforen/smarthome-py/1552531-support-thread-zum-knx-plugin

<<<<<<< HEAD
    version: 1.7.7                 # Plugin version
    sh_minversion: 1.8.2a          # minimum shNG version to use this plugin
=======
    version: 1.7.8                 # Plugin version
    sh_minversion: 1.7             # minimum shNG version to use this plugin
>>>>>>> c61081d2
#    sh_maxversion:                # maximum shNG version to use this plugin (leave empty if latest)
    multi_instance: true           # plugin supports multi instance
    restartable: true
    classname: KNX                 # class containing the plugin
    attribute_prefix: knx          # prefix of the item-attributes, so attributes have to start with 'knx_'

parameters:
    # Definition of parameters to be configured in etc/plugin.yaml
    time_ga:
        type: knx_ga
        description:
            de: 'Gruppenadresse, um die Uhrzeit an den Knx-Bus zu senden'
            en: 'groupadress to send a timestamp to the knx bus'

    date_ga:
        type: knx_ga
        description:
            de: 'Gruppenadresse, um das Datum an den Knx-Bus zu senden'
            en: 'groupadress to send the date to the knx bus'

    send_time:
        type: int
        default: 0
        valid_min: 0
        description:
            de: 'Zeitintervall (in Sekunden) zum Senden von Uhrzeit und Datum an den KNX-Bus'
            en: 'time interval (in seconds) to send time and date to the knx bus'

    busmonitor:
        type: str
        default: 'off'
        valid_list:
          - 'on'
          - 'off'
          - 'logger'
          - 'true'
          - 'false'
        valid_list_description:
            de: ['Ein', 'Aus', 'in eigenen Logger', 'Ein', 'Aus']
            en: ['On', 'Off', 'to own logger', 'On', 'Off']
        description:
            de: "Wenn auf 'on'/'true' gesetzt, wird jedes KNX-Paket im Standard-Logger protokolliert. Wenn 'logger' eingestellt ist, werden alle KNX-Meldungen in einem separaten Logger 'knx_busmonitor' protokolliert."
            en: "If set to 'on'/'true' every KNX packet will be logged to the default plugin logger. If set to 'logger', all knx messages will be logged to a separate logger 'knx_busmonitor'"

    log_own_packets:
        type: bool
        default: False
        description:
            de: 'Wenn der Wert auf "True" gesetzt ist, loggt der Busmonitor auch Pakete, die vom Plugin selbst geschrieben werden.'
            en: 'If set to True, the busmonitor also logs packets coming from the plugin.'

    provider:
        type: str
        default: 'knxd'
        valid_list:
            - 'knxd'
            - 'IP Interface'
            - 'IP Router'
        valid_list_description:
            de: ['eib oder knxd', 'IP Schnittstelle', 'IP Router mit Multicast']
            en: ['eib or knxd', 'IP Interface', 'IP Router with multicast']
        description:
            de: 'Dienst, der die Schnittstelle zum KNX bereitstellt. Das kann der eibd/knxd sein, aber auch eine IP Schnittstelle oder ein IP Router'
            en: 'Service to provide an interface to KNX. This could be either eibd/knx but also an IP interface or an IP Router'

    host:
        type: ip
        default: '127.0.0.1'
        description:
            de: 'IP Adresse oder Hostname des KNX Schnittstellen Dienstes'
            en: 'IP address or hostname of KNX service provider'

    port:
        type: int
        valid_min: 0
        valid_max: 65535
        default: 6720
        description:
            de: 'Port, der bei der Kommunikation mit dem KNX Schnittstellen Dienst verwendet wird'
            en: 'Port to be used when communicating to KNX interface service'

    readonly:
        type: bool
        default: False
        description:
            de: 'Wenn der Wert auf "True" gesetzt ist, liest das Plugin nur den KNX-Bus und sendet keine Nachrichten an den Bus.'
            en: 'If set to True, the plugin only read the knx bus and send no group message to the bus.'

    enable_stats:
        type: bool
        default: True
        description:
            de: 'Wenn diese Option auf "True" gesetzt ist, werden die Statistikfunktionen aktiviert um Daten erfassen'
            en: 'if set to True, the statistic functions are enabled to collect data'

    projectpath:
        type: str
        default: 'var/knx'
        description:
            de: 'Legt den Pfad fest, wo das Plugin eine hochgeladene ETS Projektdatei speichert. Wenn der Pfad relativ ist, wird dazu als Basis das Startverzeichnis von SmartHomeNG genommen'
            en: 'Set the path where the plugin will save an uploaded knxproj file. If path is relative, the base directory of SmartHomeNG will serve as basis.'

    use_project_file:
        type: bool
        default: False
        description:
            de: 'Wenn diese Option auf "True" gesetzt ist, kann eine ETS Projektdatei hochgeladen und die enthaltenen Gruppenadressen angezeigt werden'
            en: 'if set to True, an ETS project file might be uploaded and contained group addresses shown'


item_attributes:
    # Definition of item attributes defined by this plugin
    knx_dpt:
        type: str
        valid_list:
         - '1'
         - '2'
         - '3'
         - '4002'
         - '4.002'
         - '5'
         - '5001'
         - '5.001'
         - '5999'
         - '5.999'
         - '6'
         - '7'
         - '8'
         - '9'
         - '10'
         - '11'
         - '12'
         - '13'
         - '14'
         - '16000'
         - '16'
         - '16001'
         - '16.001'
         - '17'
         - '17001'
         - '17.001'
         - '18001'
         - '18.001'
         - '20'
         - '24'
         - '229'
         - '232'
         - '251'
         - '275.100'
        valid_list_description:
            de:
             - 'Schalten (1 Bit) -> bool'
             - 'Zwangssteuerung (2 Bit) -> list'
             - 'Dimmen (4 Bit) -> list'
             - 'Zeichen [8859_1] (8 Bit) -> str'
             - 'Zeichen [8859_1] (8 Bit) -> str'
             - 'Relativwert, 0 … 255 (8 Bit) -> num'
             - 'Relativwert, 0 … 100 % (8 Bit) -> num'
             - 'Relativwert, 0 … 100 % (8 Bit) -> num'
             - 'Spezial DPT für Tebis TS Systeme, (8 Bit) -> num'
             - 'Spezial DPT für Tebis TS Systeme, (8 Bit) -> num'
             - 'Ganzzahl -128 - 127 (8 Bit) -> num'
             - 'Ganzzahl 0 - 65535 (16 Bit) -> num'
             - 'Ganzzahl -32768 - 32767 (16 Bit) -> num'
             - 'Gleitkomma -671088,64 - 670760,96 (16 Bit) -> num'
             - 'Uhrzeit [datetime.time] (24 Bit) -> foo'
             - 'Datum [datetime.date] (24 Bit) -> foo'
             - 'Ganzzahl 0 - 4294967295 (32 Bit) -> num'
             - 'Ganzzahl -2147483648 - 2147483647(32 Bit) -> num'
             - 'Gleitkommazahl (32 Bit) -> num'
             - 'Zeichenkette [ASCII] (14 Byte) -> str'
             - 'Zeichenkette [ASCII] (14 Byte) -> str'
             - 'Zeichenkette [8859_1] (14 Byte) -> str'
             - 'Zeichenkette [8859_1] (14 Byte) -> str'
             - 'Szenennummer: 0 - 63 (8 Bit) -> num'
             - 'Szenennummer: 1 - 64 (8 Bit) -> num'
             - 'Szenennummer: 1 - 64 (8 Bit) -> num'
             - 'Szenen-Kontrolle: 1 - 64 (Aufruf) 129-192 (Speichern) (8 Bit) -> num'
             - 'Szenen-Kontrolle: 1 - 64 (Aufruf) 129-192 (Speichern) (8 Bit) -> num'
             - 'HVAC: 0 - 255 (8 Bit) -> num'
             - 'Unlimitierte Zeichenkette [8859_1] (var) -> str'
             - 'Smartmeter Werte Tripel: [Ganzzahl -2147483648 - 2147483647(32 Bit), 0-255 (8 Bit), 0-255 (8 Bit)] (6 Byte) -> list'
             - 'RGB: [0, 0, 0] - [255, 255, 255] (3 Byte) -> list'
             - 'RGBW: [0, 0, 0, 0] - [255, 255, 255, 255] (4 Byte)-> list'
             - 'Quadrupel mit Solltemperaturen für Komfort, Standby, Nachtabsenkung, Frostschutz (4 Fließkommazahlen mit 16 Bit) -> list'
            en:
             - 'Switch (1 Bit) -> bool'
             - 'forced control (2 Bit) -> list'
             - 'Dim (4 Bit) -> list'
             - 'Char [8859_1] (8 Bit) -> str'
             - 'Char [8859_1] (8 Bit) -> str'
             - 'Relative value, 0 … 255 (8 Bit) -> num'
             - 'Relative value, 0 … 100 % (8 Bit) -> num'
             - 'Relative value, 0 … 100 % (8 Bit) -> num'
             - 'Special DPT for Tebis TS systems, (8 Bit) -> num'
             - 'Special DPT for Tebis TS systems, (8 Bit) -> num'
             - 'Integer -128 - 127 (8 Bit) -> num'
             - 'Integer 0 - 65535 (16 Bit) -> num'
             - 'Integer -32768 - 32767 (16 Bit) -> num'
             - 'Float -671088,64 - 670760,96 (16 Bit) -> num'
             - 'Time [datetime.time] (24 Bit) -> foo'
             - 'Date [datetime.date] (24 Bit) -> foo'
             - 'Integer 0 - 4294967295 (32 Bit) -> num'
             - 'Integer -2147483648 - 2147483647(32 Bit) -> num'
             - 'Float (32 Bit) -> num'
             - 'String [ASCII] (14 Byte) -> str'
             - 'String [ASCII] (14 Byte) -> str'
             - 'String [8859_1] (14 Byte) -> str'
             - 'String [8859_1] (14 Byte) -> str'
             - 'Scene number: 0 - 63 (8 Bit) -> num'
             - 'Scene number: 1 - 64 (8 Bit) -> num'
             - 'Scene number: 1 - 64 (8 Bit) -> num'
             - 'Scene control: 1 - 64 (call) 129-192 (save) (8 Bit) -> num'
             - 'Scene control: 1 - 64 (call) 129-192 (save) (8 Bit) -> num'
             - 'HVAC: 0 - 255 (8 Bit) -> num'
             - 'unlimited string [8859_1] (var) -> str'
             - 'Smartmeter value triple: [Integer -2147483648 - 2147483647(32 Bit), 0-255 (8 Bit), 0-255 (8 Bit)] (6 Byte) -> list'
             - 'RGB: [0, 0, 0] - [255, 255, 255] (3 Byte) -> list'
             - 'RGBW: [0, 0, 0, 0] - [255, 255, 255, 255] (4 Byte)-> list'
             - 'Quadrupel with set temperatures comfort, standby, night reduction, frost protection (4 float with 16 Bit) -> list'
        description:
            de: 'Dieses Attribut setzt den Typ des KNX-Datenpunktes, der für die Konvertierung der KNX-Nachrichten in das interne SmartHomeNG-Format verwendet wird. Die Angabe ist zwingend erforderlich ist. Wenn Sie keinen Wert angeben, wird das Element vom Plugin ignoriert. Der DPT muss dem Typ des Artikels entsprechen!'
            en: "This attribute set the KNX datapoint type used for conversion of the KNX messages to internal SmartHomeNG format. It is mandatory. If you don't provide one the item will be ignored by the plugin. The DPT has to match the type of the item! BE CAREFUL to put the value in quotes to ensure they are interpreted as strings and not as numbers!"

    knx_send:
        type: list(knx_ga)
        description:
            de: 'Gruppenadresse, an die gesendet werden soll, wenn das Element geändert wird. Sie können eine oder mehrere Gruppenadressen angeben.'
            en: 'Group address to send to, if the item is changed. You could specify one or more group addresses.'

    knx_listen:
        type: list(knx_ga)
        description:
            de: 'Gruppenadresse (oder Liste von Gruppenadressen), auf die gehört werden soll. KNX-Nachrichten an diese Gruppenadresse(n) ändern den Wert des Items'
            en: "Group address (or list of group addresses) to listen for. KNX messages to this group address(es) will change the item's value"

    knx_init:
        type: knx_ga
        description:
            de: 'Gruppenadresse für die Initialisierung des Items. Der KNX-Bus wird nach dem Wert abgefragt. Die Angabe impliziert knx_listen, also muss knx_listen nicht für diese Gruppenadresse angegeben werden. Wie bei knx_listen kann eine Liste von GAs angegeben werden. Dann wird der erste Eintrag der Liste für die Initialisierung verwendet.'
            en: 'Group address to use for initialization of the item. The KNX bus is queried for the value. It implies knx_listen, so knx_listen need not to be specified for this group address. Like for knx_listen a list of GAs can be specified. In this case, the first list entry is used to read the KNX cache.'

    knx_cache:
        type: knx_ga
        description:
            de: 'Gruppenadresse für die Initialisierung des Items. Der Wert wird aus dem Cache von KNXD/EIBD gelesen. Wenn kein Cache-Wert vorhanden ist, wird der KNX-Bus nach dem Wert abgefragt. Die Angabe impliziert knx_listen, also muss knx_listen nicht für diese Gruppenadresse angegeben werden. Wie bei knx_listen kann eine Liste von GAs angegeben werden. Dann wird der erste Eintrag der Liste für die Initialisierung verwendet.'
            en: 'Group address to use for initialization of the item. The value is read from the cache of KNXD/EIBD. If no cached value exists, the KNX bus is queried for the value. It implies knx_listen, so knx_listen need not to be specified for this group address. Like for knx_listen a list of GAs can be specified. In this case, the first list entry is used to read the KNX cache.'

    knx_reply:
        type: list(knx_ga)
        description:
            de: 'Eine oder mehrere Gruppenadressen angeben, um den Objektwert vom KNX-Bus aus lesen zu können.'
            en: 'Specify one or more group addresses to allow reading the item value from the KNX bus.'

    knx_status:
        type: list(knx_ga)
        description:
            de: 'Ähnlich wie bei knx_send, sendet aber auch bei Änderungen über KNX, wenn sich der knx_status GA vom Ziel-GA unterscheidet. Sie können eine oder mehrere Gruppenadressen angeben.'
            en: 'Similar to knx_send but will send updates even for changes via KNX if the knx_status GA differs from the destination GA. You could specify one or more group addresses.'

    knx_poll:
        type: list(2,knx_ga,int)
        description:
            de: 'Geben Sie eine abzurufende Gruppenadresse und das Zeitintervall in Sekunden für eine automatisierte Abfrage vom KNX Bus in Form einer Liste an. Der erste Eintrag ist die Gruppenadresse, der zweite Eintrag ist das Pollintervall in Sekunden. Dies kann für Aktoren oder Sensoren verwendet werden, die keine regelmäßige Übermittlung von Werten unterstützen.'
            en: 'Specify a group address to poll and the time interval in seconds for an automated query of KNX in form of a list. First entry is the group address, second entry is the poll interval in seconds. This may be used for actors or sensors that do no support a regular sending of values themselves.'


item_structs: NONE
  # Definition of item-structure templates for this plugin

logic_parameters:
    # Definition of logic parameters defined by this plugin
    knx_listen:
        type: list(knx_ga)
        description:
            de: 'Gruppenadresse (oder Liste von Gruppenadressen), auf die gehört werden soll. KNX-Nachrichten an diese Gruppenadresse(n) werden an die Logik weitergegeben'
            en: "Group address (or list of group addresses) to listen for. KNX messages to this group address(es) will be directed to th logic"

    knx_reply:
        type: list(knx_ga)
        description:
            de: 'Eine oder mehrere Gruppenadressen angeben, um den Objektwert vom KNX-Bus aus lesen zu können.'
            en: 'Specify one or more group addresses to allow reading the item value from the KNX bus.'


plugin_functions:
    # Definition of function interface of the plugin

    encode:
        type: foo
        description:
            de: "Diese Funktion codiert Ihre Daten entsprechend dem angegebenen Datenpunkt - Beispiel: data = sh.knx.encode(data, 9)"
            en: "This function encodes your data according to the specified datapoint - Example: data = sh.knx.encode(data, 9)"
        parameters:
            data:
                type: foo
                description:
                    de: "Zu codierende Daten"
                    en: "Data to encode"
            dpt:
                type: foo
                description:
                    de: "KNX Datenpunkttyp"
                    en: "KNX datapoint type"

    groupwrite:
        type: foo
        description:
            de: "Mit dieser Funktion könnten Sie die Daten an die angegebene Gruppenadresse senden - Beispiel: sh.knx.groupwrite('1/1/10', 10.3, '9')"
            en: "With this function you could send the data to the specified group address - Example: sh.knx.groupwrite('1/1/10', 10.3, '9')"
        parameters:
            ga:
                type: knx_ga
                description:
                    de: "Gruppenadresse an die der Wert gesendet werden soll"
                    en: "Group adress to write to"
            data:
                type: foo
                description:
                    de: "Zu sendende Daten. Der Datentyp wird durch den Parameter 'dpt' bestimmt."
                    en: "Data to be sent. The data type is determined by the parameter 'dpt'"
            dpt:
                type: str
                valid_list:
                 - '1'
                 - '2'
                 - '3'
                 - '4002'
                 - '4.002'
                 - '5'
                 - '5001'
                 - '5.001'
                 - '5999'
                 - '5.999'
                 - '6'
                 - '7'
                 - '8'
                 - '9'
                 - '10'
                 - '11'
                 - '12'
                 - '13'
                 - '14'
                 - '16000'
                 - '16'
                 - '16001'
                 - '16.001'
                 - '17'
                 - '17001'
                 - '17.001'
                 - '18001'
                 - '18.001'
                 - '20'
                 - '24'
                 - '229'
                 - '232'
                 - '251'
                 - '275.100'
                valid_list_description:
                    de:
                     - 'Schalten (1 Bit) -> bool'
                     - 'Zwangssteuerung (2 Bit) -> list'
                     - 'Dimmen (4 Bit) -> list'
                     - 'Zeichen [8859_1] (8 Bit) -> str'
                     - 'Zeichen [8859_1] (8 Bit) -> str'
                     - 'Relativwert, 0 … 255 (8 Bit) -> num'
                     - 'Relativwert, 0 … 100 % (8 Bit) -> num'
                     - 'Relativwert, 0 … 100 % (8 Bit) -> num'
                     - 'Spezial DPT für Tebis TS Systeme, (8 Bit) -> num'
                     - 'Spezial DPT für Tebis TS Systeme, (8 Bit) -> num'
                     - 'Ganzzahl -128 - 127 (8 Bit) -> num'
                     - 'Ganzzahl 0 - 65535 (16 Bit) -> num'
                     - 'Ganzzahl -32768 - 32767 (16 Bit) -> num'
                     - 'Gleitkomma -671088,64 - 670760,96 (16 Bit) -> num'
                     - 'Uhrzeit [datetime.time] (24 Bit) -> foo'
                     - 'Datum [datetime.date] (24 Bit) -> foo'
                     - 'Ganzzahl 0 - 4294967295 (32 Bit) -> num'
                     - 'Ganzzahl -2147483648 - 2147483647(32 Bit) -> num'
                     - 'Gleitkommazahl (32 Bit) -> num'
                     - 'Zeichenkette [ASCII] (14 Byte) -> str'
                     - 'Zeichenkette [ASCII] (14 Byte) -> str'
                     - 'Zeichenkette [8859_1] (14 Byte) -> str'
                     - 'Zeichenkette [8859_1] (14 Byte) -> str'
                     - 'Szenennummer: 0 - 63 (8 Bit) -> num'
                     - 'Szenennummer: 1 - 64 (8 Bit) -> num'
                     - 'Szenennummer: 1 - 64 (8 Bit) -> num'
                     - 'Szenen-Kontrolle: 1 - 64 (Aufruf) 129-192 (Speichern) (8 Bit) -> num'
                     - 'Szenen-Kontrolle: 1 - 64 (Aufruf) 129-192 (Speichern) (8 Bit) -> num'
                     - 'HVAC: 0 - 255 (8 Bit) -> num'
                     - 'Unlimitierte Zeichenkette [8859_1] (var) -> str'
                     - 'Smartmeter Werte Tripel: [Ganzzahl -2147483648 - 2147483647(32 Bit), 0-255 (8 Bit), 0-255 (8 Bit)] (6 Byte) -> list'
                     - 'RGB: [0, 0, 0] - [255, 255, 255] (3 Byte) -> list'
                     - 'RGBW: [0, 0, 0, 0] - [255, 255, 255, 255] (4 Byte)-> list'
                     - 'Quadrupel mit Solltemperaturen für Komfort, Standby, Nachtabsenkung, Frostschutz (4 Fließkommazahlen mit 16 Bit) -> list'
                    en:
                     - 'Switch (1 Bit) -> bool'
                     - 'forced control (2 Bit) -> list'
                     - 'Dim (4 Bit) -> list'
                     - 'Char [8859_1] (8 Bit) -> str'
                     - 'Char [8859_1] (8 Bit) -> str'
                     - 'Relative value, 0 … 255 (8 Bit) -> num'
                     - 'Relative value, 0 … 100 % (8 Bit) -> num'
                     - 'Relative value, 0 … 100 % (8 Bit) -> num'
                     - 'Special DPT for Tebis TS systems, (8 Bit) -> num'
                     - 'Special DPT for Tebis TS systems, (8 Bit) -> num'
                     - 'Integer -128 - 127 (8 Bit) -> num'
                     - 'Integer 0 - 65535 (16 Bit) -> num'
                     - 'Integer -32768 - 32767 (16 Bit) -> num'
                     - 'Float -671088,64 - 670760,96 (16 Bit) -> num'
                     - 'Time [datetime.time] (24 Bit) -> foo'
                     - 'Date [datetime.date] (24 Bit) -> foo'
                     - 'Integer 0 - 4294967295 (32 Bit) -> num'
                     - 'Integer -2147483648 - 2147483647(32 Bit) -> num'
                     - 'Float (32 Bit) -> num'
                     - 'String [ASCII] (14 Byte) -> str'
                     - 'String [ASCII] (14 Byte) -> str'
                     - 'String [8859_1] (14 Byte) -> str'
                     - 'String [8859_1] (14 Byte) -> str'
                     - 'Scene number: 0 - 63 (8 Bit) -> num'
                     - 'Scene number: 1 - 64 (8 Bit) -> num'
                     - 'Scene number: 1 - 64 (8 Bit) -> num'
                     - 'Scene control: 1 - 64 (call) 129-192 (save) (8 Bit) -> num'
                     - 'Scene control: 1 - 64 (call) 129-192 (save) (8 Bit) -> num'
                     - 'HVAC: 0 - 255 (8 Bit) -> num'
                     - 'unlimited string [8859_1] (var) -> str'
                     - 'Smartmeter value triple: [Integer -2147483648 - 2147483647(32 Bit), 0-255 (8 Bit), 0-255 (8 Bit)] (6 Byte) -> list'
                     - 'RGB: [0, 0, 0] - [255, 255, 255] (3 Byte) -> list'
                     - 'RGBW: [0, 0, 0, 0] - [255, 255, 255, 255] (4 Byte)-> list'
                     - 'Quadrupel with set temperatures comfort, standby, night reduction, frost protection (4 float with 16 Bit) -> list'
                description:
                    de: "KNX Datenpunkttyp"
                    en: "KNX datapoint type"

    groupread:
        type: foo
        description:
            de: "Diese Funktion löst eine Leseanforderung für die angegebene Gruppenadresse aus. Da KNX ereignisgesteuert ist **wird der empfangene Wert nicht zurückgegeben**!"
            en: "This function triggers a read request on the specified group address. Since KNX is event driven **it will not return the received value**!"
        parameters:
            ga:
                type: knx_ga
                description:
                    de: "Gruppenadresse von der gelesen werden soll"
                    en: "Group address from which to read"
            cache:
                type: bool
                default: False
                description:
                    de: "Versuchen den Wert aus dem Cache von KNXD zu lesen?"
                    en: "Try to read the value from the cache of KNXD?"

    send_time:
        type: foo
        description:
            de: "Diese Funktion sendet die aktuelle Uhrzeit und/oder das aktuelle Datum an die angegebene Gruppenadresse. Hinweis: Anstelle dieser Funktion können Sie das Plugin-Attribut 'send_time' wie oben beschrieben verwenden - Beispiele: sh.knx.send_time('1/1/1', '1/1/2') # sendet die Zeit zu 1/1/1 und das Datum zu 1/1/2; sh.knx.send_time('1/1/1') # sendet nur die Zeit zu 1/1/1; sh.knx.send_time(data_ga='1/1/2') # Sendet nur das Datum zu 1/1/2"
            en: "This function sends the current time and/or date to the specified group address. Hint: instead of this function you could use the plugin attribute 'send_time' as described above - Examples: sh.knx.send_time('1/1/1', '1/1/2') # send the time to 1/1/1 and the date to 1/1/2; sh.knx.send_time('1/1/1') # only send the time to 1/1/1; sh.knx.send_time(data_ga='1/1/2') # only send the date to 1/1/2"
        parameters:
            time_ga:
                type: knx_ga
                description:
                    de: "Gruppenadresse an die die Uhrzeit gesendet wird"
                    en: "Group address to send the time to"
            date_ga:
                type: knx_ga
                description:
                    de: "Gruppenadresse an die das Datum gesendet wird"
                    en: "Group address to send the date to"<|MERGE_RESOLUTION|>--- conflicted
+++ resolved
@@ -13,13 +13,8 @@
     documentation: http://smarthomeng.de/user/plugins/knx/user_doc.html
     support: https://knx-user-forum.de/forum/supportforen/smarthome-py/1552531-support-thread-zum-knx-plugin
 
-<<<<<<< HEAD
-    version: 1.7.7                 # Plugin version
     sh_minversion: 1.8.2a          # minimum shNG version to use this plugin
-=======
     version: 1.7.8                 # Plugin version
-    sh_minversion: 1.7             # minimum shNG version to use this plugin
->>>>>>> c61081d2
 #    sh_maxversion:                # maximum shNG version to use this plugin (leave empty if latest)
     multi_instance: true           # plugin supports multi instance
     restartable: true
