--- conflicted
+++ resolved
@@ -183,13 +183,8 @@
             dpt = self.gal[dst]['dpt']
             try:
                 val = self.decode(payload, dpt)
-<<<<<<< HEAD
-            except Exception, e:
-                logger.warning("knx: Problem decoding frame from {0} to {1} with '{2}' and DPT {3}. Exception: {4}".format(src, dst, self.decode(payload, 'hex'), dpt, e))
-=======
             except Exception as e:
                 logger.exception("KNX: Problem decoding frame from {0} to {1} with '{2}' and DPT {3}. Exception: {4}".format(src, dst, binascii.hexlify(payload).decode(), dpt, e))
->>>>>>> 5039ed80
                 return
             if val is not None:
                 self._busmonitor("knx: {0} set {1} to {2}".format(src, dst, val))
