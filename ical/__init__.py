#!/usr/bin/env python3
# vim: set encoding=utf-8 tabstop=4 softtabstop=4 shiftwidth=4 expandtab
#########################################################################
#  Copyright 2013 Marcus Popp                              marcus@popp.mx
#########################################################################
#  This file is part of SmartHome.py.    http://mknx.github.io/smarthome/
#
#  SmartHome.py is free software: you can redistribute it and/or modify
#  it under the terms of the GNU General Public License as published by
#  the Free Software Foundation, either version 3 of the License, or
#  (at your option) any later version.
#
#  SmartHome.py is distributed in the hope that it will be useful,
#  but WITHOUT ANY WARRANTY; without even the implied warranty of
#  MERCHANTABILITY or FITNESS FOR A PARTICULAR PURPOSE.  See the
#  GNU General Public License for more details.
#
#  You should have received a copy of the GNU General Public License
#  along with SmartHome.py. If not, see <http://www.gnu.org/licenses/>.
#########################################################################

import logging
import datetime

import dateutil.tz
import dateutil.rrule
import dateutil.relativedelta

logger = logging.getLogger('')


class iCal():
    DAYS = ("MO", "TU", "WE", "TH", "FR", "SA", "SU")
    FREQ = ("YEARLY", "MONTHLY", "WEEKLY", "DAILY", "HOURLY", "MINUTELY", "SECONDLY")
    PROPERTIES = ("SUMMARY", "DESCRIPTION", "LOCATION", "CATEGORIES")

    def __init__(self, smarthome, cycle=3600, calendars = []):
        self._sh = smarthome
        self._items = []
        self._icals = {}
        self._ical_aliases = {}

        for calendar in calendars:
            if ':' in calendar and 'http' != calendar[:4]:
                name, sep, cal = calendar.partition(':')
                logger.info('iCal: Registering calendar {0} ({1})'.format(name, cal))
                self._ical_aliases[name] = cal
                calendar = cal
            else:
                logger.info('iCal: Registering calendar {0}'.format(calendar))

            self._icals[calendar] = self._read_events(calendar)

        smarthome.scheduler.add('iCalUpdate', self._update_items, cron='* * * *', prio=5)
        smarthome.scheduler.add('iCalRefresh', self._update_calendars, cycle=int(cycle), prio=5)

    def run(self):
        self.alive = True

    def stop(self):
        self.alive = False

    def parse_item(self, item):
        if 'ical_calendar' in item.conf:
            uri = item.conf['ical_calendar']

            if uri in self._ical_aliases:
                uri = self._ical_aliases[uri]

            if uri not in self._icals:
                self._icals[uri] = self._read_events(uri)

            self._items.append(item)

    def parse_logic(self, logic):
        pass

    def update_item(self, item, caller=None, source=None, dest=None):
        pass

<<<<<<< HEAD
    def __call__(self, ics, delta=1, offset=0):
        if ics in self._ical_aliases:
            logger.debug('iCal retrieve events by alias {0} -> {1}'.format(ics, self._ical_aliases[ics]))
            return self._filter_events(self._icals[self._ical_aliases[ics]], delta, offset)

        if ics in self._icals:
            logger.debug('iCal retrieve cached events {0}'.format(ics))
            return self._filter_events(self._icals[ics], delta, offset)

        logger.debug('iCal retrieve events {0}'.format(ics))
        return self._filter_events(self._read_events(ics), delta, offset)

    def _update_items(self):
        if len(self._items):
            now = self._sh.now()

            events = {}
            for calendar in self._icals:
                events[calendar] = self._filter_events(self._icals[calendar], 0, 0)

            for item in self._items:
                calendar = item.conf['ical_calendar']

                if calendar in self._ical_aliases:
                    calendar = self._ical_aliases[calendar]

                val = False
                for date in events[calendar]:
                    for event in events[calendar][date]:
                        if event['Start'] <= now <= event['End'] or (event['Start'] == event['End'] and event['Start'] <= now <= event['End'].replace(second=59, microsecond=999)):
                            val = True
                            break

                item(val)

    def _update_calendars(self):
        for uri in self._icals:
            self._icals[uri] = self._read_events(uri)
            logger.debug('iCal: Updated calendar {0}'.format(uri))

        if len(self._icals):
            self._update_items()

    def _filter_events(self, events, delta=1, offset=0):
=======
    def __call__(self, ics, delta=1, offset=0, username=None, password=None):
        if ics.startswith('http'):
            ical = self._sh.tools.fetch_url(ics, username=username, password=password)
            if ical is False:
                return {}
            ical = ical.decode()
        else:
            try:
                with open(ics, 'r') as f:
                    ical = f.read()
            except IOError as e:
                logger.error('Could not open ics file {0}: {1}'.format(ics, e))
                return {}
>>>>>>> 395b8a92
        now = self._sh.now()
        offset = offset - 1  # start at 23:59:59 the day before
        delta += 1  # extend delta for negetiv offset
        start = now.replace(hour=23, minute=59, second=59, microsecond=0) + datetime.timedelta(days=offset)
        end = start + datetime.timedelta(days=delta)
        revents = {}
        for event in events:
            event = events[event]
            e_start = event['DTSTART']
            e_end = event['DTEND']
            if 'RRULE' in event:
                e_duration = e_end - e_start
                for e_rstart in event['RRULE'].between(start, end, inc=True):
                    if e_rstart not in event['EXDATES']:
                        date = e_rstart.date()
                        revent = {'Start': e_rstart, 'End': e_rstart + e_duration}
                        for prop in self.PROPERTIES:
                            if prop in event:
                                revent[prop.capitalize()] = event[prop]
                        if date not in revents:
                            revents[date] = [revent]
                        else:
                            revents[date].append(revent)
            else:
                if (e_start > start and e_start < end) or (e_start < start and e_end > start):
                    date = e_start.date()
                    revent = {'Start': e_start, 'End': e_end}
                    for prop in self.PROPERTIES:
                        if prop in event:
                            revent[prop.capitalize()] = event[prop]
                    if date not in revents:
                        revents[date] = [revent]
                    else:
                        revents[date].append(revent)
        return revents

    def _read_events(self, ics):
        if ics.startswith('http'):
            ical = self._sh.tools.fetch_url(ics)
            if ical is False:
                return {}
            ical = ical.decode()
        else:
            try:
                with open(ics, 'r') as f:
                    ical = f.read()
            except IOError as e:
                logger.error('Could not open ics file {0}: {1}'.format(ics, e))
                return {}

        return self._parse_ical(ical, ics)

    def _parse_date(self, val, dtzinfo, par=''):
        if par.startswith('TZID='):
            tmp, par, timezone = par.partition('=')
        if 'T' in val:  # ISO datetime
            val, sep, off = val.partition('Z')
            dt = datetime.datetime.strptime(val, "%Y%m%dT%H%M%S")
        else:  # date
            y = int(val[0:4])
            m = int(val[4:6])
            d = int(val[6:8])
            dt = datetime.datetime(y, m, d)
        dt = dt.replace(tzinfo=dtzinfo)
        return dt

    def _parse_ical(self, ical, ics):
        events = {}
        tzinfo = self._sh.tzinfo()
        for line in ical.splitlines():
            if line == 'BEGIN:VEVENT':
                event = {'EXDATES': []}
            elif line == 'END:VEVENT':
                if 'UID' not in event:
                    logger.warning("iCal: problem parsing {0} no UID for event: {1}".format(ics, event))
                    continue
                if 'SUMMARY' not in event:
                    logger.warning("iCal: problem parsing {0} no SUMMARY for UID: {1}".format(ics, event['UID']))
                    continue
                if 'DTSTART' not in event:
                    logger.warning("iCal: problem parsing {0} no DTSTART for UID: {1}".format(ics, event['UID']))
                    continue
                if 'DTEND' not in event:
                    logger.warning("iCal: problem parsing {0} no DTEND for UID: {1}".format(ics, event['UID']))
                    continue
                if 'RRULE' in event:
                    event['RRULE'] = self._parse_rrule(event, tzinfo)
                if event['UID'] in events:
                    if 'RECURRENCE-ID' in event:
                        events[event['UID']]['EXDATES'].append(event['RECURRENCE-ID'])
                        events[event['UID'] + event['DTSTART'].isoformat()] = event
                    else:
                        logger.warning("iCal: problem parsing {0} duplicate UID: {1}".format(ics, event['UID']))
                        continue
                else:
                    events[event['UID']] = event
                del(event)
            elif 'event' in locals():
                key, sep, val = line.partition(':')
                key, sep, par = key.partition(';')
                key = key.upper()
                if key == 'TZID':
                    tzinfo = dateutil.tz.gettz(val)
                elif key in ['UID', 'SUMMARY', 'SEQUENCE', 'RRULE']:
                    event[key] = val  # noqa
                elif key in ['DTSTART', 'DTEND', 'EXDATE', 'RECURRENCE-ID']:
                    try:
                        date = self._parse_date(val, tzinfo, par)
                    except Exception as e:
                        logger.warning("Problem parsing: {0}: {1}".format(ics, e))
                        continue
                    if key == 'EXDATE':
                        event['EXDATES'].append(date)  # noqa
                    else:
                        event[key] = date  # noqa
                else:
                    event[key] = val  # noqa
        return events

    def _parse_rrule(self, event, tzinfo):
        rrule = dict(a.split('=') for a in event['RRULE'].upper().split(';'))
        args = {}
        if 'FREQ' not in rrule:
            return
        freq = self.FREQ.index(rrule['FREQ'])
        del(rrule['FREQ'])
        if 'DTSTART' not in rrule:
            rrule['DTSTART'] = event['DTSTART']
        if 'WKST' in rrule:
            if rrule['WKST'] in self.DAYS:
                rrule['WKST'] = self.DAYS.index(rrule['WKST'])
            else:
                rrule['WKST'] = int(rrule['WKST'])
        if 'BYDAY' in rrule:
            day = rrule['BYDAY']
            if day.isalpha():
                if day in self.DAYS:
                    day = self.DAYS.index(day)
            else:
                n = int(day[0:-2])
                day = self.DAYS.index(day[-2:])
                day = dateutil.rrule.weekday(day, n)
            rrule['BYWEEKDAY'] = day
            del(rrule['BYDAY'])
        if 'COUNT' in rrule:
            rrule['COUNT'] = int(rrule['COUNT'])
        if 'INTERVAL' in rrule:
            rrule['INTERVAL'] = int(rrule['INTERVAL'])
        if 'UNTIL' in rrule:
            try:
                rrule['UNTIL'] = self._parse_date(rrule['UNTIL'], tzinfo)
            except Exception as e:
                logger.warning("Problem parsing UNTIL: {1} --- {0} ".format(event, e))
                return
        for par in rrule:
            args[par.lower()] = rrule[par]
        return dateutil.rrule.rrule(freq, **args)<|MERGE_RESOLUTION|>--- conflicted
+++ resolved
@@ -78,8 +78,7 @@
     def update_item(self, item, caller=None, source=None, dest=None):
         pass
 
-<<<<<<< HEAD
-    def __call__(self, ics, delta=1, offset=0):
+    def __call__(self, ics, delta=1, offset=0, username=None, password=None):
         if ics in self._ical_aliases:
             logger.debug('iCal retrieve events by alias {0} -> {1}'.format(ics, self._ical_aliases[ics]))
             return self._filter_events(self._icals[self._ical_aliases[ics]], delta, offset)
@@ -89,7 +88,7 @@
             return self._filter_events(self._icals[ics], delta, offset)
 
         logger.debug('iCal retrieve events {0}'.format(ics))
-        return self._filter_events(self._read_events(ics), delta, offset)
+        return self._filter_events(self._read_events(ics, username=username, password=password), delta, offset)
 
     def _update_items(self):
         if len(self._items):
@@ -123,21 +122,6 @@
             self._update_items()
 
     def _filter_events(self, events, delta=1, offset=0):
-=======
-    def __call__(self, ics, delta=1, offset=0, username=None, password=None):
-        if ics.startswith('http'):
-            ical = self._sh.tools.fetch_url(ics, username=username, password=password)
-            if ical is False:
-                return {}
-            ical = ical.decode()
-        else:
-            try:
-                with open(ics, 'r') as f:
-                    ical = f.read()
-            except IOError as e:
-                logger.error('Could not open ics file {0}: {1}'.format(ics, e))
-                return {}
->>>>>>> 395b8a92
         now = self._sh.now()
         offset = offset - 1  # start at 23:59:59 the day before
         delta += 1  # extend delta for negetiv offset
@@ -174,9 +158,9 @@
                         revents[date].append(revent)
         return revents
 
-    def _read_events(self, ics):
+    def _read_events(self, ics, username=None, password=None):
         if ics.startswith('http'):
-            ical = self._sh.tools.fetch_url(ics)
+            ical = self._sh.tools.fetch_url(ics, username=username, password=password)
             if ical is False:
                 return {}
             ical = ical.decode()
