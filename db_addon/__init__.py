#!/usr/bin/env python3
# vim: set encoding=utf-8 tabstop=4 softtabstop=4 shiftwidth=4 expandtab
#########################################################################
#  Copyright 2022-         Michael Wenzel           wenzel_michael@web.de
#########################################################################
#  This file is part of SmartHomeNG.
#  https://www.smarthomeNG.de
#  https://knx-user-forum.de/forum/supportforen/smarthome-py
#
#  This plugin provides additional functionality to mysql database
#  connected via database plugin
#
#  SmartHomeNG is free software: you can redistribute it and/or modify
#  it under the terms of the GNU General Public License as published by
#  the Free Software Foundation, either version 3 of the License, or
#  (at your option) any later version.
#
#  SmartHomeNG is distributed in the hope that it will be useful,
#  but WITHOUT ANY WARRANTY; without even the implied warranty of
#  MERCHANTABILITY or FITNESS FOR A PARTICULAR PURPOSE.  See the
#  GNU General Public License for more details.
#
#  You should have received a copy of the GNU General Public License
#  along with SmartHomeNG. If not, see <http://www.gnu.org/licenses/>.
#
#########################################################################

import os
import sqlvalidator
import datetime
import time
import re
import queue
import pickle
import operator
from dateutil.relativedelta import relativedelta
from typing import Union
from dataclasses import dataclass, InitVar
from collections import deque

from lib.model.smartplugin import SmartPlugin
from lib.item import Items
from lib.item.item import Item
from lib.shtime import Shtime
from lib.plugin import Plugins
from .webif import WebInterface
from .item_attributes import *
from .item_attributes_master import ITEM_ATTRIBUTES
import lib.db

HOUR = 'hour'
DAY = 'day'
WEEK = 'week'
MONTH = 'month'
YEAR = 'year'


class DatabaseAddOn(SmartPlugin):
    """
    Main class of the Plugin. Does all plugin specific stuff and provides the update functions for the items
    """

    PLUGIN_VERSION = '1.2.9'

    def __init__(self, sh):
        """
        Initializes the plugin.
        """

        # Call init code of parent class (SmartPlugin)
        super().__init__()

        self.logger.debug(f'Start of {self.get_shortname()} Plugin.')

        # get item and shtime instance
        self.shtime = Shtime.get_instance()
        self.items = Items.get_instance()
        self.plugins = Plugins.get_instance()

        # define cache dicts
        self.pickle_data_validity_time = 600        # seconds after which the data saved in pickle are not valid anymore
        self.current_values = {}                    # Dict to hold min and max value of current day / week / month / year for items
        self.previous_values = {}                   # Dict to hold value of end of last day / week / month / year for items
        self.item_cache = {}                        # Dict to hold item_id, oldest_log_ts and oldest_entry for items
        self.value_list_raw_data = {}               # List to hold raw data

        # define variables for database, database connection, working queue and status
        self.item_queue = queue.Queue()              # Queue containing all to be executed items
        self.update_item_delay_deque = deque()       # Deque for delay working of updated item values
        self._db_plugin = None                       # object if database plugin
        self._db = None                              # object of database
        self.connection_data = None                  # connection data list of database
        self.db_driver = None                        # driver of the used database
        self.db_instance = None                      # instance of the used database
        self.item_attribute_search_str = 'database'  # attribute, on which an item configured for database can be identified
        self.last_connect_time = 0                   # mechanism for limiting db connection requests
        self.alive = None                            # Is plugin alive?
        self.active_queue_item: str = '-'            # String holding item path of currently executed item
        self.onchange_delay_time = 30                # delay time in seconds between change of database item start of reevaluation of db_addon item
        self.database_item_list = []                 # list of needed database items

        # define default mysql settings
        self.default_connect_timeout = 60
        self.default_net_read_timeout = 60

        # define variables from plugin parameters
        self.db_configname = self.get_parameter_value('database_plugin_config')
        self.startup_run_delay = self.get_parameter_value('startup_run_delay')
        self.ignore_0 = self.get_parameter_value('ignore_0')
        self.value_filter = self.get_parameter_value('value_filter')
        self.optimize_value_filter = self.get_parameter_value('optimize_value_filter')
        self.use_oldest_entry = self.get_parameter_value('use_oldest_entry')
        self.lock_db_for_query = self.get_parameter_value('lock_db_for_query')

        # path and filename for data storage
        data_storage_file = 'db_addon_data'
        self.data_storage_path = f"{os.getcwd()}/var/plugin_data/{self.get_shortname()}/{data_storage_file}.pkl"

        # get debug log options
        self.debug_log = DebugLogOptions(self.log_level)

        # init cache data
        self.init_cache_data()

        # init webinterface
        self.init_webinterface(WebInterface)

    def run(self):
        """
        Run method for the plugin
        """

        self.logger.debug("Run method called")

        # check existence of db-plugin, get parameters, and init connection to db
        if not self._check_db_existence():
            self.logger.error(f"Check of existence of database plugin incl connection check failed. Plugin not loaded")
            return

        # create db object
        self._db = lib.db.Database("DatabaseAddOn", self.db_driver, self.connection_data)
        if not self._db.api_initialized:
            self.logger.error("Initialization of database API failed")
            return
        self.logger.debug("Initialization of database API successful")

        # check initialization of db
        if not self._initialize_db():
            self.logger.error("Connection to database failed")
            return
        self._db.close()

        # check db connection settings
        if self.db_driver.lower() == 'pymysql':
            self._check_db_connection_setting()

        # add scheduler for cyclic trigger item calculation
        self.scheduler_add('cyclic', self.execute_due_items, prio=3, cron='10 * * * *', cycle=None, value=None, offset=None, next=None)

        # add scheduler to trigger items to be calculated at startup with delay
        dt = self.shtime.now() + relativedelta(seconds=(self.startup_run_delay + 3))
        self.logger.info(f"Set scheduler for calculating startup-items with delay of {self.startup_run_delay + 3}s to {dt}.")
        self.scheduler_add('startup', self.execute_startup_items, next=dt)

        # update database_items in item config, where path was given
        self._update_database_items()

        # create list if all relevant database items
        self._create_list_of_relevant_database_items()

        # set plugin to alive
        self.alive = True

        # work item queue
        self.work_item_queue()

    def stop(self):
        """
        Stop method for the plugin
        """

        self.logger.debug("Stop method called")
        self.alive = False
        self.scheduler_remove('cyclic')
        self.scheduler_remove('onchange_delay')
        if self._db:
            self._db.close()
        self.save_cache_data()

    def parse_item(self, item: Item):
        """
        Default plugin parse_item method. Is called when the plugin is initialized.

        The plugin can, corresponding to its attribute keywords, decide what to do with the item in the future, like adding it to an internal array for future reference
        :param item:    The item to process.
        :return:        If the plugin needs to be informed of an items change you should return a call back function
                        like the function update_item down below. An example when this is needed is the knx plugin
                        where parse_item returns the update_item function when the attribute knx_send is found.
                        This means that when the items value is about to be updated, the call back function is called
                        with the item, caller, source and dest as arguments and in case of the knx plugin the value
                        can be sent to the knx with a knx write function within the knx plugin.
        """

        def get_query_parameters_from_db_addon_fct() -> Union[dict, None]:
            """ derived parameters from given db_addon_fct"""

            # get parameter
            db_addon_fct_vars = db_addon_fct.split('_')
            func = timeframe = timedelta = start = end = group = group2 = data_con_func = log_text = None
            required_params = None

            if db_addon_fct in HISTORIE_ATTRIBUTES_ONCHANGE:
                # handle functions 'minmax onchange' in format 'minmax_timeframe_func' items like 'minmax_heute_max', 'minmax_heute_min', 'minmax_woche_max', 'minmax_woche_min'
                timeframe = translate_timeframe(db_addon_fct_vars[1])
                func = db_addon_fct_vars[2] if db_addon_fct_vars[2] in ALLOWED_MINMAX_FUNCS else None
                start = end = 0
                log_text = 'minmax_timeframe_func'
                required_params = [func, timeframe, start, end]

            elif db_addon_fct in HISTORIE_ATTRIBUTES_LAST:
                # handle functions 'minmax_last' in format 'minmax_last_timedelta|timeframe_function' like 'minmax_last_24h_max'
                func = db_addon_fct_vars[3]
                start, timeframe = split_sting_letters_numbers(db_addon_fct_vars[2])
                start = to_int(start)
                timeframe = translate_timeframe(timeframe)
                end = 0
                log_text = 'minmax_last_timedelta|timeframe_function'
                required_params = [func, timeframe, start, end]

            elif db_addon_fct in HISTORIE_ATTRIBUTES_TIMEFRAME:
                # handle functions 'min/max/avg' in format 'minmax_timeframe_timedelta_func' like 'minmax_heute_minus2_max'
                func = db_addon_fct_vars[3]  # min, max, avg
                timeframe = translate_timeframe(db_addon_fct_vars[1])  # day, week, month, year
                start = end = to_int(split_sting_letters_numbers(db_addon_fct_vars[2])[1])
                log_text = 'minmax_timeframe_timedelta_func'
                required_params = [func, timeframe, start, end]

            elif db_addon_fct in ZAEHLERSTAND_ATTRIBUTES_TIMEFRAME:
                # handle functions 'zaehlerstand' in format 'zaehlerstand_timeframe_timedelta' like 'zaehlerstand_heute_minus1'
                func = 'last'
                timeframe = translate_timeframe(db_addon_fct_vars[1])
                start = end = to_int(split_sting_letters_numbers(db_addon_fct_vars[2])[1])
                log_text = 'zaehlerstand_timeframe_timedelta'
                required_params = [timeframe, start, end]

            elif db_addon_fct in VERBRAUCH_ATTRIBUTES_ONCHANGE:
                # handle functions 'verbrauch onchange' items in format 'verbrauch_timeframe' like 'verbrauch_heute', 'verbrauch_woche', 'verbrauch_monat', 'verbrauch_jahr'
                timeframe = translate_timeframe(db_addon_fct_vars[1])
                start = end = 0
                log_text = 'verbrauch_timeframe'
                required_params = [timeframe, start, end]

            elif db_addon_fct in VERBRAUCH_ATTRIBUTES_TIMEFRAME:
                # handle functions 'verbrauch on-demand' in format 'verbrauch_timeframe_timedelta' like 'verbrauch_heute_minus2'
                timeframe = translate_timeframe(db_addon_fct_vars[1])
                start = end = to_int(split_sting_letters_numbers(db_addon_fct_vars[2])[1])
                log_text = 'verbrauch_timeframe_timedelta'
                required_params = [timeframe, start, end]

            elif db_addon_fct in VERBRAUCH_ATTRIBUTES_LAST:
                # handle functions 'verbrauch_last' in format 'verbrauch_last_timedelta|timeframe' like 'verbrauch_last_24h'
                start, timeframe = split_sting_letters_numbers(db_addon_fct_vars[2])
                start = to_int(start)
                timeframe = translate_timeframe(timeframe)
                end = 0
                log_text = 'verbrauch_last_timedelta|timeframe'
                required_params = [timeframe, start, end]

            elif db_addon_fct in VERBRAUCH_ATTRIBUTES_ROLLING:
                # handle functions 'verbrauch_on-demand' in format 'verbrauch_rolling_window_timeframe_timedelta' like 'verbrauch_rolling_12m_woche_minus1'
                func = db_addon_fct_vars[1]
                window_inc, window_dur = split_sting_letters_numbers(db_addon_fct_vars[2])
                window_inc = to_int(window_inc)  # 12
                window_dur = translate_timeframe(window_dur)  # day, week, month, year
                timeframe = translate_timeframe(db_addon_fct_vars[3])  # day, week, month, year
                end = to_int(split_sting_letters_numbers(db_addon_fct_vars[4])[1])
                if window_dur in ALLOWED_QUERY_TIMEFRAMES and window_inc and timeframe and end:
                    start = to_int(timeframe_to_timeframe(timeframe, window_dur) * window_inc) + end
                log_text = 'verbrauch_rolling_window_timeframe_timedelta'
                required_params = [func, timeframe, start, end]

            elif db_addon_fct in VERBRAUCH_ATTRIBUTES_JAHRESZEITRAUM:
                # handle functions of format 'verbrauch_jahreszeitraum_timedelta' like 'verbrauch_jahreszeitraum_minus1'
                timeframe = translate_timeframe(db_addon_fct_vars[1])  # day, week, month, year
                timedelta = to_int(split_sting_letters_numbers(db_addon_fct_vars[2])[1])
                log_text = 'verbrauch_jahreszeitraum_timedelta'
                required_params = [timeframe, timedelta]

            elif db_addon_fct in TAGESMITTEL_ATTRIBUTES_ONCHANGE:
                # handle functions 'tagesmitteltemperatur onchange' items in format 'tagesmitteltemperatur_timeframe' like 'tagesmitteltemperatur_heute', 'tagesmitteltemperatur_woche', 'tagesmitteltemperatur_monat', 'tagesmitteltemperatur_jahr'
                timeframe = translate_timeframe(db_addon_fct_vars[1])
                func = 'max'
                start = end = 0
                log_text = 'tagesmitteltemperatur_timeframe'
                required_params = [timeframe, start, end]

            elif db_addon_fct in TAGESMITTEL_ATTRIBUTES_TIMEFRAME:
                # handle 'tagesmitteltemperatur_timeframe_timedelta' like 'tagesmitteltemperatur_heute_minus1'
                func = 'max'
                timeframe = translate_timeframe(db_addon_fct_vars[1])
                start = end = to_int(split_sting_letters_numbers(db_addon_fct_vars[2])[1])
                data_con_func = 'first_hour_avg_day'
                log_text = 'tagesmitteltemperatur_timeframe_timedelta'
                required_params = [func, timeframe, start, end, data_con_func]

            elif db_addon_fct in SERIE_ATTRIBUTES_MINMAX:
                # handle functions 'serie_minmax' in format 'serie_minmax_timeframe_func_start|group' like 'serie_minmax_monat_min_15m'
                func = db_addon_fct_vars[3]
                timeframe = translate_timeframe(db_addon_fct_vars[2])
                start, group = split_sting_letters_numbers(db_addon_fct_vars[4])
                start = to_int(start)
                group = translate_timeframe(group)
                end = 0
                log_text = 'serie_minmax_timeframe_func_start|group'
                required_params = [func, timeframe, start, end, group]

            elif db_addon_fct in SERIE_ATTRIBUTES_ZAEHLERSTAND:
                # handle functions 'serie_zaehlerstand' in format 'serie_zaehlerstand_timeframe_start|group' like 'serie_zaehlerstand_tag_30d'
                timeframe = translate_timeframe(db_addon_fct_vars[2])
                start, group = split_sting_letters_numbers(db_addon_fct_vars[3])
                start = to_int(start)
                group = translate_timeframe(group)
                log_text = 'serie_zaehlerstand_timeframe_start|group'
                required_params = [timeframe, start, group]

            elif db_addon_fct in SERIE_ATTRIBUTES_VERBRAUCH:
                # handle all functions of format 'serie_verbrauch_timeframe_start|group' like 'serie_verbrauch_tag_30d'
                timeframe = translate_timeframe(db_addon_fct_vars[2])
                start, group = split_sting_letters_numbers(db_addon_fct_vars[3])
                start = to_int(start)
                group = translate_timeframe(group)
                log_text = 'serie_verbrauch_timeframe_start|group'
                required_params = [timeframe, start, group]

            elif db_addon_fct in SERIE_ATTRIBUTES_SUMME:
                # handle all summe in format 'serie_xxsumme_timeframe_count|group' like serie_waermesumme_monat_24m
                func = 'sum_max'
                start, timeframe = split_sting_letters_numbers(db_addon_fct_vars[3])
                start = to_int(start)
                timeframe = translate_timeframe(timeframe)
                end = 0
                group = 'day',
                group2 = 'month'
                log_text = 'serie_xxsumme_timeframe_count|group'
                required_params = [func, timeframe, start, end, group, group2]

            elif db_addon_fct in SERIE_ATTRIBUTES_MITTEL_D:
                # handle 'serie_tagesmittelwert_count|group' like 'serie_tagesmittelwert_0d' => Tagesmittelwert der letzten 0 Tage (also heute)
                func = 'max'
                timeframe = 'year'
                start, group = split_sting_letters_numbers(db_addon_fct_vars[2])
                start = to_int(start)
                group = translate_timeframe(group)
                end = 0
                log_text = 'serie_tagesmittelwert_count|group'
                required_params = [func, timeframe, start, end, group]

            elif db_addon_fct in SERIE_ATTRIBUTES_MITTEL_H:
                # handle 'serie_tagesmittelwert_group2_count|group' like 'serie_tagesmittelwert_stunde_0d' => Stundenmittelwerte der letzten 0 Tage (also heute)
                func = 'avg1'
                timeframe = 'day'
                end = 0
                group = 'hour'
                start, group2 = split_sting_letters_numbers(db_addon_fct_vars[3])
                start = to_int(start)
                group2 = translate_timeframe(group2)
                log_text = 'serie_tagesmittelwert_group2_count|group'
                required_params = [func, timeframe, start, end, group, group2]

            elif db_addon_fct in SERIE_ATTRIBUTES_MITTEL_H1:
                # handle 'serie_tagesmittelwert_stunde_start_end|group' like 'serie_tagesmittelwert_stunde_30_0d' => Stundenmittelwerte von vor 30 Tagen bis vor 0 Tagen (also heute)
                data_con_func = 'avg_hour'
                start = to_int(db_addon_fct_vars[3])
                end, timeframe = split_sting_letters_numbers(db_addon_fct_vars[4])
                end = to_int(end)
                timeframe = translate_timeframe(timeframe)
                log_text = 'serie_tagesmittelwert_stunde_start_end|group'
                required_params = [timeframe, data_con_func, start, end]

            elif db_addon_fct in SERIE_ATTRIBUTES_MITTEL_D_H:
                # handle 'serie_tagesmittelwert_tag_stunde_end|group' like 'serie_tagesmittelwert_tag_stunde_30d' => Tagesmittelwert auf Basis des Mittelwerts pro Stunden für die letzten 30 Tage
                data_con_func = 'first_hour_avg_day'
                end = 0
                start, timeframe = split_sting_letters_numbers(db_addon_fct_vars[4])
                start = to_int(start)
                timeframe = translate_timeframe(timeframe)
                log_text = 'serie_tagesmittelwert_tag_stunde_end|group'
                required_params = [timeframe, data_con_func, start, end]

            elif db_addon_fct in ALL_GEN_ATTRIBUTES:
                log_text = 'all_gen_attributes'
                required_params = []

            if required_params is None:
                self.logger.warning(f"For calculating '{db_addon_fct}' at Item '{item.property.path}' no mandatory parameters given.")
                return

            if required_params and None in required_params:
                self.logger.warning(f"For calculating '{db_addon_fct}' at Item '{item.property.path}' not all mandatory parameters given. Definitions are: {func=}, {timeframe=}, {timedelta=}, {start=}, {end=}, {group=}, {group2=}, {data_con_func=}")
                return

            # create dict and reduce dict to keys with value != None
            param_dict = {'func': func, 'timeframe': timeframe, 'timedelta': timedelta, 'start': start, 'end': end, 'group': group, 'group2': group2, 'data_con_func': data_con_func}

            # return reduced dict w keys with value != None
            return {k: v for k, v in param_dict.items() if v is not None}

        def get_query_parameters_from_db_addon_params() -> Union[dict, None]:
            """derives parameters from item attribute db_addon_params, if parameter for db_addon_fct are not sufficient

                possible_params may be given, if not, default value is used
                required_params must be given
            """

            db_addon_params = params_to_dict(self.get_iattr_value(item.conf, 'db_addon_params'))

            if not db_addon_params:
                db_addon_params = self.get_iattr_value(item.conf, 'db_addon_params_dict')

            if not db_addon_params:
                db_addon_params = {}

            new_db_addon_params = {}
            possible_params = required_params = []

            # create item config for all functions with 'summe' like waermesumme, kaeltesumme, gruenlandtemperatursumme
            if db_addon_fct in ('kaeltesumme', 'waermesumme', 'gruenlandtempsumme'):
                possible_params = ['year', 'month']

            # create item config for wachstumsgradtage attributes
            elif db_addon_fct == 'wachstumsgradtage':
                possible_params = ['year', 'variant', 'threshold', 'result']

            # create item config for kenntage attributes
            elif db_addon_fct in ('wuestentage', 'heisse_tage', 'tropennaechte', 'sommertage', 'heiztage', 'vegetationstage', 'frosttage', 'eistage'):
                possible_params = ['year', 'month']

            # create item config for tagesmitteltemperatur
            elif db_addon_fct == 'tagesmitteltemperatur':
                possible_params = ['timeframe', 'count']

            # create item config for minmax
            elif db_addon_fct == 'minmax':
                required_params = ['func', 'timeframe', 'start']

            # create item config for minmax_last
            elif db_addon_fct == 'minmax_last':
                required_params = ['func', 'timeframe', 'start', 'end']

            # create item config for verbrauch
            elif db_addon_fct == 'verbrauch':
                required_params = ['timeframe', 'start', 'end']

            # create item config for zaehlerstand
            elif db_addon_fct == 'zaehlerstand':
                required_params = ['timeframe', 'start']

            # create item config for db_request and everything else (get_query_parameters_from_db_addon_fct)
            else:
                required_params = ['func', 'timeframe']
                possible_params = ['start', 'end', 'group', 'group2', 'ignore_value_list', 'use_oldest_entry']

            if required_params and not any(param in db_addon_params for param in required_params):
                self.logger.warning(f"Item '{item.property.path}' with {db_addon_fct=} ignored, since not all mandatory parameters in {db_addon_params=} are given. Item will be ignored.")
                return

            # reduce dict to possible keys + required_params
            for key in possible_params + required_params:
                value = db_addon_params.get(key)
                if value:
                    new_db_addon_params[key] = value

            return new_db_addon_params

        def get_database_item_path() -> tuple:
            """
            Returns item_path from shNG config which is an item with database attribut valid for current db_addon item
            """

            _lookup_item = item

            for i in range(3):
                if self.has_iattr(_lookup_item.conf, 'db_addon_database_item'):
                    if self.debug_log.parse:
                        self.logger.debug(f"Attribut 'db_addon_database_item' for item='{item.property.path}' has been found {i} level above item at '{_lookup_item.property.path}'.")
                    _database_item_path = self.get_iattr_value(_lookup_item.conf, 'db_addon_database_item')
                    if self.debug_log.parse:
                        self.logger.debug(f"{_database_item_path=}, {_lookup_item.property.path}")
                    return _database_item_path, _lookup_item
                else:
                    _lookup_item = _lookup_item.return_parent()

            return None, None

        def get_database_item() -> Item:
            """
            Returns item from shNG config which is an item with database attribut valid for current db_addon item
            """

            _lookup_item = item.return_parent()

            for i in range(2):
                if self.has_iattr(_lookup_item.conf, self.item_attribute_search_str):
                    if self.debug_log.parse:
                        self.logger.debug(f"Attribut '{self.item_attribute_search_str}' for item='{item.property.path}'  has been found {i + 1} level above item at '{_lookup_item.property.path}'.")
                    return _lookup_item
                else:
                    _lookup_item = _lookup_item.return_parent()

            return None, None

        def check_db_addon_fct(check_item) -> bool:
            """
            Check if item has db_addon_fct and is onchange
            """
            if self.has_iattr(check_item.conf, 'db_addon_fct'):
                if self.get_iattr_value(check_item.conf, 'db_addon_fct').lower() in ONCHANGE_ATTRIBUTES:
                    return True
            return False

        def format_db_addon_ignore_value_list(optimize: bool = self.optimize_value_filter):
            """ Check of list of comparison operators is formally valid """

            max_values = {'!=': [], '>=': [], '<=': [], '>': [], '<': []}
            db_addon_ignore_value_list_formatted = []

            for _entry in db_addon_ignore_value_list:
                _entry = _entry.strip()
                for op in max_values.keys():
                    if op in _entry:
                        var = _entry.split(op, 1)
                        value = var[1].strip()
                        value = to_int_float(value)
                        if value is None:
                            continue
                        db_addon_ignore_value_list_formatted.append(f"{op} {value}")
                        max_values[op].append(value)

            if self.debug_log.parse:
                self.logger.debug(f"Summarized 'ignore_value_list' for item {item.property.path}: {db_addon_ignore_value_list_formatted}")

            if not db_addon_ignore_value_list_formatted:
                return

            if not optimize:
                return db_addon_ignore_value_list_formatted

            if self.debug_log.parse:
                self.logger.debug(f"Optimizing 'ignore_value_list' for item {item.property.path} active.")

            # find low
            lower_value_list = max_values['<'] + max_values['<=']
            if lower_value_list:
                max_lower_value = max(lower_value_list)
                lower_op = '<' if max_lower_value in max_values['<'] else '<='
                lower_end = (lower_op, max_lower_value)
            else:
                lower_end = (None, None)
            # find high
            upper_value_list = max_values['>'] + max_values['>=']
            if upper_value_list:
                min_upper_value = min(upper_value_list)
                upper_op = '>' if min_upper_value in max_values['>'] else '>='
                upper_end = (upper_op, min_upper_value)
            else:
                upper_end = (None, None)

            # generate comp_list
            db_addon_ignore_value_list_optimized = []
            if lower_end[0]:
                db_addon_ignore_value_list_optimized.append(f"{lower_end[0]} {lower_end[1]}")
            if upper_end[0]:
                db_addon_ignore_value_list_optimized.append(f"{upper_end[0]} {upper_end[1]}")
            if max_values['!=']:
                for v in max_values['!=']:
                    if (not lower_end[0] or (lower_end[0] and v >= lower_end[1])) or (not upper_end[0] or (upper_end[0] and v <= upper_end[1])):
                        db_addon_ignore_value_list_optimized.append(f'!= {v}')

            if self.debug_log.parse:
                self.logger.debug(f"Optimized 'ignore_value_list' for item {item.property.path}: {db_addon_ignore_value_list_optimized}")

            return db_addon_ignore_value_list_optimized

        # handle all items with db_addon_fct
        if self.has_iattr(item.conf, 'db_addon_fct'):

            if self.debug_log.parse:
                self.logger.debug(f"parse item: {item.property.path} due to 'db_addon_fct'")

            # get db_addon_fct attribute value
            db_addon_fct = self.get_iattr_value(item.conf, 'db_addon_fct').lower()

            # read item_attribute_dict aus item_attributes_master
            item_attribute_dict = ITEM_ATTRIBUTES['db_addon_fct'].get(db_addon_fct)

            # get query parameters from db_addon_fct or db_addon_params
            if item_attribute_dict['params']:
                query_params = get_query_parameters_from_db_addon_params()
            else:
                query_params = get_query_parameters_from_db_addon_fct()
            if query_params is None:
                return

            # get database item (and attribute value if item should be calculated at plugin startup) and return if not available
            database_item, database_item_definition_item = get_database_item_path()
            if database_item is None:
                database_item = get_database_item()
                database_item_definition_item = item
            db_addon_startup = self.get_iattr_value(database_item_definition_item.conf, 'db_addon_startup')
            db_addon_ignore_value_list = self.get_iattr_value(database_item_definition_item.conf, 'db_addon_ignore_value_list')  # ['> 0', '< 35']
            db_addon_ignore_value = self.get_iattr_value(database_item_definition_item.conf, 'db_addon_ignore_value')  # num
            if database_item is None:
                self.logger.warning(f"No database item found for item={item.property.path}: Item ignored. Maybe you should check instance of database plugin.")
                return
            else:
                if self.debug_log.parse:
                    self.logger.debug(f"{database_item=}, {db_addon_startup=}, {db_addon_ignore_value_list=}, {db_addon_ignore_value=}")

            # create list of comparison operators and check it
            if not db_addon_ignore_value_list:
                db_addon_ignore_value_list = []

            if db_addon_ignore_value:
                db_addon_ignore_value_list.append(f"!= {db_addon_ignore_value}")

            if any(x in str(item.property.path) for x in self.ignore_0):
                db_addon_ignore_value_list.append("!= 0")

            if self.value_filter:
                for entry in list(self.value_filter.keys()):
                    if entry in str(item.property.path):
                        db_addon_ignore_value_list.extend(self.value_filter[entry])

            if db_addon_ignore_value_list:
                db_addon_ignore_value_list_final = format_db_addon_ignore_value_list()
                if self.debug_log.parse:
                    self.logger.debug(f"{db_addon_ignore_value_list_final=}")
                query_params.update({'ignore_value_list': db_addon_ignore_value_list_final})

            # create standard items config
            item_config_data_dict = {'db_addon': 'function', 'db_addon_fct': db_addon_fct, 'database_item': database_item, 'query_params': query_params, 'suspended': False}
            if isinstance(database_item, str):
                item_config_data_dict.update({'database_item_path': True})
            else:
                database_item = database_item.property.path

            # do logging
            if self.debug_log.parse:
                self.logger.debug(f"Item={item.property.path} added with db_addon_fct={db_addon_fct} and database_item={database_item}")

            # add cycle for item groups
            cycle = item_attribute_dict['cycle']
            on = 'demand'
            if cycle == 'group':
                cycle = item_config_data_dict['query_params'].get('group')
                if not cycle:
                    cycle = item_config_data_dict['query_params'].get('timeframe')
                    cycle = f"{timeframe_to_updatecyle(cycle)}"
            elif cycle == 'timeframe':
                cycle = item_config_data_dict['query_params'].get('timeframe')
                cycle = f"{timeframe_to_updatecyle(cycle)}"
            elif not cycle:
                on = 'change'
            item_config_data_dict.update({'cycle': cycle, 'on': on})

            # do logging
            if self.debug_log.parse:
                if cycle:
                    self.logger.debug(f"Item '{item.property.path}' added to be run {item_config_data_dict['cycle']}.")
                else:
                    self.logger.debug(f"Item '{item.property.path}' added but will not be run cyclic.")

                if on == 'change':
                    self.logger.debug(f"Item '{item.property.path}' added and will be run on-change of {database_item}.")

            # create item config for item to be run on startup
            if db_addon_startup or item_attribute_dict['cat'] == 'gen':
                item_config_data_dict.update({'startup': True})
            else:
                item_config_data_dict.update({'startup': False})

            # add item to plugin item dict
            if self.debug_log.parse:
                self.logger.debug(f"Item '{item.property.path}' completely parsed: {item_config_data_dict=}.")
            self.add_item(item, config_data_dict=item_config_data_dict)

        # handle all items with db_addon_info
        elif self.has_iattr(item.conf, 'db_addon_info'):
            if self.debug_log.parse:
                self.logger.debug(f"parse item={item.property.path} due to used item attribute 'db_addon_info'")
            self.add_item(item, config_data_dict={'db_addon': 'info', 'db_addon_fct': f"info_{self.get_iattr_value(item.conf, 'db_addon_info').lower()}", 'database_item': None, 'startup': True})

        # handle all items with db_addon_admin
        elif self.has_iattr(item.conf, 'db_addon_admin'):
            if self.debug_log.parse:
                self.logger.debug(f"parse item={item.property.path} due to used item attribute 'db_addon_admin'")
            self.add_item(item, config_data_dict={'db_addon': 'admin', 'db_addon_fct': f"admin_{self.get_iattr_value(item.conf, 'db_addon_admin').lower()}", 'database_item': None})
            return self.update_item

        # Reference to 'update_item' for all database items to trigger calculation of on-change items
        elif self.has_iattr(item.conf, self.item_attribute_search_str):
            return self.update_item

    def update_item(self, item, caller=None, source=None, dest=None):
        """
        Handle updated item
        This method is called, if the value of an item has been updated by SmartHomeNG.
        It should write the changed value out to the device (hardware/interface) that is managed by this plugin.

        :param item: item to be updated towards the plugin
        :param caller: if given it represents the callers name
        :param source: if given it represents the source
        :param dest: if given it represents the dest
        """

        if self.alive and caller != self.get_shortname():
            # handle database items
            if item in self._database_items():
<<<<<<< HEAD
                if self.suspended:
                    self.logger.info(f"Plugin is suspended. No updated will be processed.")
                else:
                    self.logger.debug(f" Updated Item {item.property.path} with value {item()} will be put to queue in approx. {self.onchange_delay_time}s resp. after startup.")
                    self.update_item_delay_deque.append([item, item(), int(time.time() + self.onchange_delay_time)])
=======
                # if not self.startup_finished:
                #     self.logger.info(f"Handling of 'onchange' is paused for startup. No updated will be processed.")
                self.logger.debug(f" Updated Item {item.property.path} with value {item()} will be put to queue in approx. {self.onchange_delay_time}s resp. after startup.")
                self.update_item_delay_deque.append([item, item(), int(time.time() + self.onchange_delay_time)])
>>>>>>> fe63d0f6

            # handle admin items
            elif self.has_iattr(item.conf, 'db_addon_admin'):
                self.logger.debug(f"update_item was called with item {item.property.path} from caller {caller}, source {source} and dest {dest}")
                if self.get_iattr_value(item.conf, 'db_addon_admin') == 'suspend':
                    self.suspend(item())
                elif self.get_iattr_value(item.conf, 'db_addon_admin') == 'recalc_all':
                    self.execute_all_items()
                    item(False, self.get_shortname())
                elif self.get_iattr_value(item.conf, 'db_addon_admin') == 'clean_cache_values':
                    self._init_cache_dicts()
                    item(False, self.get_shortname())

    def _save_pickle(self, data) -> None:
        """Saves received data as pickle to given file"""

        if data and len(data) > 0:
            self.logger.debug(f"Start writing {data=} to '{self.data_storage_path}'")
            os.makedirs(os.path.dirname(self.data_storage_path), exist_ok=True)
            try:
                with open(self.data_storage_path, "wb") as output:
                    try:
                        pickle.dump(data, output, pickle.HIGHEST_PROTOCOL)
                        self.logger.debug(f"Successfully wrote data to '{self.data_storage_path}'")
                    except Exception as e:
                        self.logger.debug(f"Unable to write data to '{self.data_storage_path}': {e}")
                        pass
            except OSError as e:
                self.logger.debug(f"Unable to write data to '{self.data_storage_path}': {e}")
                pass

    def _read_pickle(self):
        """read a pickle file to gather data"""

        self.logger.debug(f"Start reading data from '{self.data_storage_path}'")

        if os.path.exists(self.data_storage_path):
            with open(self.data_storage_path, 'rb') as data:
                try:
                    data = pickle.load(data)
                    self.logger.debug(f"Successfully read data from {self.data_storage_path}")
                    return data
                except Exception as e:
                    self.logger.debug(f"Unable to read data from {self.data_storage_path}: {e}")
                    return None

        self.logger.debug(f"Unable to read data from {self.data_storage_path}: 'File/Path not existing'")
        return None

    def init_cache_data(self):
        """init cache dicts by reading pickle"""

        def create_items_1(d):
            n_d = {}
            for item_str in d:
                item = self.items.return_item(item_str)
                if item:
                    n_d[item] = d[item_str]
            return n_d

        def create_items_2(d):
            n_d = {}
            for timeframe in d:
                n_d[timeframe] = {}
                for item_str in d[timeframe]:
                    item = self.items.return_item(item_str)
                    if item:
                        n_d[timeframe][item] = d[timeframe][item_str]
            return n_d

        # init cache dicts
        self._init_cache_dicts()

        # read pickle and set data
        raw_data = self._read_pickle()

        if not isinstance(raw_data, dict):
            self.logger.info("Unable to extract db_addon data from pickle file. Start with empty cache.")
            return

        current_values = raw_data.get('current_values')
        previous_values = raw_data.get('previous_values')
        item_cache = raw_data.get('item_cache')
        stop_time = raw_data.get('stop_time')

        if not stop_time or (int(time.time()) - stop_time) > self.pickle_data_validity_time:
            self.logger.info("Data for db_addon read from pickle are expired. Start with empty cache.")
            return

        if isinstance(current_values, dict):
            self.current_values = create_items_2(current_values)
        if isinstance(previous_values, dict):
            self.previous_values = create_items_2(previous_values)
        if isinstance(item_cache, dict):
            self.item_cache = create_items_1(item_cache)

    def save_cache_data(self):
        """save all relevant data to survive restart, transform items in item_str"""

        def clean_items_1(d):
            n_d = {}
            for item in d:
                n_d[item.property.path] = d[item]
            return n_d

        def clean_items_2(d):
            n_d = {}
            for timeframe in d:
                n_d[timeframe] = {}
                for item in d[timeframe]:
                    n_d[timeframe][item.property.path] = d[timeframe][item]
            return n_d

        self._save_pickle({'current_values': clean_items_2(self.current_values),
                           'previous_values': clean_items_2(self.previous_values),
                           'item_cache': clean_items_1(self.item_cache),
                           'stop_time': int(time.time())})

    #########################################
    #           Item Handling
    #########################################

    def execute_due_items(self) -> None:
        """Execute all items, which are due"""

        self.execute_items()

    def execute_startup_items(self) -> None:
        """Execute all startup_items and set scheduler for delaying onchange items"""

        # execute item calculation
        self.execute_items(option='startup')

        # add scheduler for delayed working if onchange items
        self.scheduler_add('onchange_delay', self.work_update_item_delay_deque, prio=3, cron=None, cycle=30, value=None, offset=None, next=None)

    def execute_items(self, option: str = 'due', item: str = None):
        """Execute all items per option"""

        def _create_due_items() -> list:
            """Create list of items which are due and reset cache dicts"""

            # set für zu berechnende Items erstellen
            _todo_items = set()
            _reset_items = set()

            # stündlich zu berechnende Items hinzufügen
            _todo_items.update(set(self._ondemand_hourly_items()))
            # cache dict leeren
            self.current_values[HOUR] = {}
            self.previous_values[HOUR] = {}

            # wenn aktuelle Stunde == 0, werden auch die täglichen Items berechnet
            if self.shtime.now().hour == 0:
                # item zur Aufgabeliste hinzufügen
                _todo_items.update(set(self._ondemand_daily_items()))
                # cache dict leeren
                self.current_values[DAY] = {}
                self.previous_values[DAY] = {}
                self.value_list_raw_data = {}
                # reset Item-Wert alle onchange
                _reset_items.update(set(self._onchange_daily_items()))

                # wenn zusätzlich der Wochentag == Montag, werden auch die wöchentlichen Items berechnet
                if self.shtime.weekday(self.shtime.today()) == 1:
                    # item zur Aufgabeliste hinzufügen
                    _todo_items.update(set(self._ondemand_weekly_items()))
                    # cache dict leeren
                    self.current_values[WEEK] = {}
                    self.previous_values[WEEK] = {}
                    # reset Item-Wert alle onchange
                    _reset_items.update(set(self._onchange_weekly_items()))

                # wenn zusätzlich der erste Tage eines Monates ist, werden auch die monatlichen Items berechnet
                if self.shtime.now().day == 1:
                    # item zur Aufgabeliste hinzufügen
                    _todo_items.update(set(self._ondemand_monthly_items()))
                    # cache dict leeren
                    self.current_values[MONTH] = {}
                    self.previous_values[MONTH] = {}
                    # reset Item-Wert alle onchange
                    _reset_items.update(set(self._onchange_monthly_items()))

                    # wenn zusätzlich der erste Monat ist, werden auch die jährlichen Items berechnet
                    if self.shtime.now().month == 1:
                        # item zur Aufgabeliste hinzufügen
                        _todo_items.update(set(self._ondemand_yearly_items()))
                        # cache dict leeren
                        self.current_values[YEAR] = {}
                        self.previous_values[YEAR] = {}
                        # reset Item-Wert alle onchange
                        _reset_items.update(set(self._onchange_yearly_items()))

            # reset der onchange items
            [_item(0, self.get_shortname()) for _item in _reset_items]

            return list(_todo_items)

        if self.debug_log.execute:
            self.logger.debug(f"execute_items called with {option=}")

        suspended_items = self._suspended_items()
        if len(suspended_items) > 0:
            self.logger.info(f"{len(suspended_items)} are suspended and will not be calculated.")

        todo_items = []
        if option == 'startup':
            todo_items = self._startup_items()
        elif option == 'static':
            todo_items = self._static_items()
        elif option == 'info':
            todo_items = self._info_items()
        elif option == 'ondemand':
            todo_items = self._ondemand_items()
        elif option == 'onchange':
            todo_items = self._onchange_items()
        elif option == 'all':
            todo_items = self._all_items()
        elif option == 'due':
            todo_items = _create_due_items()
        elif option == 'item':
            if isinstance(item, str):
                item = self.items.return_item(item)
            if isinstance(item, Item):
                todo_items = [item]

        # remove suspended items
        if option != 'item':
            todo_items = list(set(todo_items) - set(suspended_items))

        # put to queue
        self.logger.info(f"{len(todo_items)} items will be calculated for {option=}.")
        if self.debug_log.execute:
            self.logger.debug(f"Items to be calculated: {todo_items=}")
        [self.item_queue.put(i) for i in todo_items]
        return True

    def work_item_queue(self) -> None:
        """Handles item queue were all to be executed items were be placed in."""

        while self.alive:
            try:
                queue_entry = self.item_queue.get(True, 10)
                self.logger.debug(f"{queue_entry=}")
            except queue.Empty:
                self.active_queue_item = '-'
                pass
            else:
                if isinstance(queue_entry, tuple):
                    item, value = queue_entry
                    self.logger.info(f"# {self.item_queue.qsize() + 1} item(s) to do. || 'onchange' item={item.property.path} with {value=} will be processed.")
                    self.active_queue_item = str(item.property.path)
                    self.handle_onchange(item, value)
                else:
                    self.logger.info(f"# {self.item_queue.qsize() + 1} item(s) to do. || 'on-demand' item={queue_entry.property.path} will be processed.")
                    self.active_queue_item = str(queue_entry.property.path)
                    self.handle_ondemand(queue_entry)

    def work_update_item_delay_deque(self):
        """check if entries in update_item_delay_deque are due, if so put it to working queue"""

        while self.update_item_delay_deque:
            update_time = self.update_item_delay_deque[0][2]
            if update_time <= int(time.time()):
                [item, value, *_] = self.update_item_delay_deque.popleft()
                self.logger.info(f"+ Updated item '{item.property.path}' with value {item()} is now due to be put to queue for processing. {self.item_queue.qsize() + 1} items to do.")
                self.item_queue.put((item, value))
            else:
                self.logger.debug(f"Remaining {len(self.update_item_delay_deque)} items in deque are not due, yet.")
                break

    def handle_ondemand(self, item: Item) -> None:
        """
        Calculate value for requested item, fill cache dicts and set item value.

        :param item: Item for which value will be calculated
        """

        # get parameters
        item_config = self.get_item_config(item)
        if self.debug_log.ondemand:
            self.logger.debug(f"Item={item.property.path} with {item_config=}")
        db_addon_fct = item_config['db_addon_fct']
        database_item = item_config['database_item']
        query_params = item_config.get('query_params')
        if query_params:
            params = dict(query_params)
            params.update({'database_item': database_item})
        else:
            params = {}

        if self.debug_log.ondemand:
            self.logger.debug(f"{db_addon_fct=} will _query_item with {params=}.")

        # handle item starting with 'verbrauch_'
        if db_addon_fct in ALL_VERBRAUCH_ATTRIBUTES:
            result = self._handle_verbrauch(params)

            if result and result < 0:
                self.logger.info(f"Result of item {item.property.path} with {db_addon_fct=} was negative. Something seems to be wrong.")

        # handle 'serie_verbrauch'
        elif db_addon_fct in SERIE_ATTRIBUTES_VERBRAUCH:
            result = self._handle_verbrauch_serie(params)

        # handle item starting with 'zaehlerstand_'
        elif db_addon_fct in ALL_ZAEHLERSTAND_ATTRIBUTES:
            result = self._handle_zaehlerstand(params)

        # handle 'serie_zaehlerstand'
        elif db_addon_fct in SERIE_ATTRIBUTES_ZAEHLERSTAND:
            result = self._handle_zaehlerstand_serie(params)

        # handle 'serie_tagesmittelwert_stunde_30_0d' and 'serie_tagesmittelwert_tag_stunde_30d'
        elif db_addon_fct in SERIE_ATTRIBUTES_MITTEL_H1 + SERIE_ATTRIBUTES_MITTEL_D_H:
            result = self._prepare_value_list(**params)

        # handle TAGESMITTEL_ATTRIBUTES_TIMEFRAME like tagesmitteltemperatur_heute_minus1
        elif db_addon_fct in TAGESMITTEL_ATTRIBUTES_TIMEFRAME:

            params.update({'data_con_func': 'first_hour_avg_day'})
            _result = self._prepare_value_list(**params)

            if isinstance(_result, list):
                result = _result[0][1]
            else:
                result = None

        # handle all functions using temperature sums
        elif db_addon_fct in ALL_SUMME_ATTRIBUTES:
            new_params = {}
            for entry in ('threshold', 'variant', 'result', 'data_con_func'):
                if entry in params:
                    new_params.update({entry: params[entry]})
            result = self._handle_temp_sums(func=db_addon_fct, database_item=database_item, year=params.get('year'), month=params.get('month'), ignore_value_list=params.get('ignore_value_list'),  params=new_params)

        # handle info functions
        elif db_addon_fct == 'info_db_version':
            result = self._get_db_version()

        # handle general functions
        elif db_addon_fct == 'general_oldest_value':
            result = self._get_oldest_value(database_item)

        # handle oldest_log
        elif db_addon_fct == 'general_oldest_log':
            result = self._get_oldest_log(database_item)

        # handle everything else
        else:
            result = self._query_item(**params)[0][1]

        # log result
        if self.debug_log.ondemand:
            self.logger.debug(f"result is {result} for item '{item.property.path}' with '{db_addon_fct=}'")

        if result is None:
            self.logger.info(f"  Result was None; No item value will be set.")
            return

        # set item value and put data into plugin_item_dict
        self.logger.info(f"  Item value for '{item.property.path}' will be set to {result}")
        item_config = self.get_item_config(item)
        item_config.update({'value': result})
        item(result, self.get_shortname())

    def handle_onchange(self, updated_item: Item, value: float) -> None:
        """
        Get item and item value for which an update has been detected, fill cache dicts and set item value.

        :param updated_item: Item which has been updated
        :param value: Value of updated item
        """

        def handle_minmax():
            cache_dict = self.current_values[timeframe]
            init = False

            if self.debug_log.onchange:
                self.logger.debug(f"'minmax' Item={updated_item.property.path} with {func=} and {timeframe=} detected. Check for update of cache_dicts {cache_dict=} and item value.")

            # make sure, that database item is in cache dict
            if database_item not in cache_dict:
                cache_dict[database_item] = {}

            # get _recent_value; if not already cached, create cache
            cached_value = cache_dict[database_item].get(func)
            if cached_value is None:
                if self.debug_log.onchange:
                    self.logger.debug(f"{func} value for {timeframe=} of item={updated_item.property.path} not in cache dict. Query database.")

                query_params = {'func': func, 'database_item': database_item, 'timeframe': timeframe, 'start': 0, 'end': 0, 'ignore_value_list': ignore_value_list, 'use_oldest_entry': True}
                cached_value = self._query_item(**query_params)[0][1]

                if cached_value is None:
                    if self.debug_log.onchange:
                        self.logger.debug(f"{func} value for {timeframe=} of item={updated_item.property.path} not available in database. Abort calculation.")
                    return

                init = True

            # if value not given
            if init:
                if self.debug_log.onchange:
                    self.logger.debug(f"initial {func} value for {timeframe=} of item={item.property.path} with will be set to {cached_value}")
                cache_dict[database_item][func] = cached_value
                return cached_value

            # check value for update of cache dict min
            elif func == 'min' and value < cached_value:
                if self.debug_log.onchange:
                    self.logger.debug(f"new value={value} lower then current min_value={cached_value} for {timeframe=}. cache_dict will be updated")
                cache_dict[database_item][func] = value
                return value

            # check value for update of cache dict max
            elif func == 'max' and value > cached_value:
                if self.debug_log.onchange:
                    self.logger.debug(f"new value={value} higher then current max_value={cached_value} for {timeframe=}. cache_dict will be updated")
                cache_dict[database_item][func] = value
                return value

            # no impact
            if self.debug_log.onchange:
                self.logger.debug(f"new value={value} will not change max/min for period={timeframe}.")
            return None

        def handle_verbrauch():
            cache_dict = self.previous_values[timeframe]

            if self.debug_log.onchange:
                self.logger.debug(f"'verbrauch' item {updated_item.property.path} with {func=} and {value=} detected. Check for update of cache_dicts {cache_dict=} and item value.")

            # get _cached_value for value at end of last period; if not already cached, create cache
            cached_value = cache_dict.get(database_item)
            if cached_value is None:
                if self.debug_log.onchange:
                    self.logger.debug(f"Most recent value for last {timeframe=} of item={updated_item.property.path} not in cache dict. Query database.")

                # try to get most recent value of last timeframe, assuming that this is the value at end of last timeframe
                query_params = {'database_item': database_item, 'timeframe': timeframe, 'start': 1, 'end': 1, 'ignore_value_list': ignore_value_list, 'use_oldest_entry': True}
                cached_value = self._handle_zaehlerstand(query_params)

                if cached_value is None:
                    self.logger.info(f"Most recent value for last {timeframe} of item={updated_item.property.path} not available in database. Abort calculation.")
                    return

                cache_dict[database_item] = cached_value
                if self.debug_log.onchange:
                    self.logger.debug(f"Value for Item={updated_item.property.path} at end of last {timeframe} not in cache dict. Value={cached_value} has been added.")

            # calculate value, set item value, put data into plugin_item_dict
            _new_value = value - cached_value
            return _new_value if isinstance(_new_value, int) else round(_new_value, 2)

        def handle_tagesmittel():
            result = self._prepare_value_list(database_item=database_item, timeframe='day', start=0, end=0, ignore_value_list=ignore_value_list, data_con_func='first_hour')

            if isinstance(result, list):
                return result[0][1]

        if self.debug_log.onchange:
            self.logger.debug(f"called with updated_item={updated_item.property.path} and value={value}.")

        relevant_item_list = set(self.get_item_list('database_item', updated_item)) & set(self.get_item_list('on', 'change'))

        if self.debug_log.onchange:
            self.logger.debug(f"Following items where identified for update: {relevant_item_list}.")

        for item in relevant_item_list:
            item_config = self.get_item_config(item)
            if self.debug_log.onchange:
                self.logger.debug(f"Item={item.property.path} with {item_config=}")
            db_addon_fct = item_config['db_addon_fct']
            database_item = item_config['database_item']
            timeframe = item_config['query_params']['timeframe']
            func = item_config['query_params'].get('func')
            ignore_value_list = item_config['query_params'].get('ignore_value_list')
            new_value = None

            # handle all non on_change functions
            if db_addon_fct not in ONCHANGE_ATTRIBUTES:
                if self.debug_log.onchange:
                    self.logger.debug(f"non onchange function detected. Skip update.")
                continue

            # handle minmax onchange items tagesmitteltemperatur_heute, minmax_heute_avg
            if db_addon_fct in TAGESMITTEL_ATTRIBUTES_ONCHANGE:
                new_value = handle_tagesmittel()

            # handle minmax onchange items like minmax_heute_max, minmax_heute_min, minmax_woche_max, minmax_woche_min.....
            elif db_addon_fct.startswith('minmax'):
                new_value = handle_minmax()

            # handle verbrauch onchange items ending with heute, woche, monat, jahr
            elif db_addon_fct.startswith('verbrauch'):
                new_value = handle_verbrauch()

            if new_value is None:
                continue

            self.logger.info(f"  Item value for '{item.property.path}' with func={func} will be set to {new_value}")
            item_config = self.get_item_config(item)
            item_config.update({'value': new_value})
            item(new_value, self.get_shortname())

    def _update_database_items(self) -> None:
        """Turns given as database_item path into database_items"""
        for item in self._database_item_path_items():
            item_config = self.get_item_config(item)
            database_item_path = item_config.get('database_item')
            database_item = self.items.return_item(database_item_path)

            if database_item is None:
                self.logger.warning(f"Database-Item for Item with config item path for Database-Item {database_item_path!r} not found. Item '{item.property.path}' will be removed from plugin.")
                self.remove_item(item)
            else:
                item_config.update({'database_item': database_item})
                db_addon_startup = bool(self.get_iattr_value(database_item.conf, 'db_addon_startup'))
                if db_addon_startup:
                    item_config.update({'startup': True})

    def _suspend_item_calculation(self, item: Union[str, Item], suspended: bool = False) -> Union[bool, None]:
        """suspend calculation od dedicated item"""
        if isinstance(item, str):
            item = self.items.return_item(item)

        if not isinstance(item, Item):
            return

        item_config = self.get_item_config(item)
        item_config['suspended'] = suspended
        return suspended

    def _create_list_of_relevant_database_items(self):
        """creates list of all relevant database items for further reference"""
        _database_items = set()
        for item in self.get_item_list('database_item'):
            item_config = self.get_item_config(item)
            database_item = item_config.get('database_item')
            if database_item is not None:
                _database_items.add(database_item)
        self.database_item_list = list(_database_items)

    @property
    def log_level(self) -> int:
        return self.logger.getEffectiveLevel()

    def queue_backlog(self) -> int:
        return self.item_queue.qsize()

    def db_version(self) -> str:
        return self._get_db_version()

    def _startup_items(self) -> list:
        return self.get_item_list('startup', True)

    def _onchange_items(self) -> list:
        return self.get_item_list('on', 'change')

    def _onchange_hourly_items(self) -> list:
        return list(set(self._onchange_items()) & set(self._hourly_items()))

    def _onchange_daily_items(self) -> list:
        return list(set(self._onchange_items()) & set(self._daily_items()))

    def _onchange_weekly_items(self) -> list:
        return list(set(self._onchange_items()) & set(self._weekly_items()))

    def _onchange_monthly_items(self) -> list:
        return list(set(self._onchange_items()) & set(self._monthly_items()))

    def _onchange_yearly_items(self) -> list:
        return list(set(self._onchange_items()) & set(self._yearly_items()))

    def _ondemand_items(self) -> list:
        return self.get_item_list('on', 'demand')

    def _ondemand_hourly_items(self) -> list:
        return list(set(self._ondemand_items()) & set(self._hourly_items()))

    def _ondemand_daily_items(self) -> list:
        return list(set(self._ondemand_items()) & set(self._daily_items()))

    def _ondemand_weekly_items(self) -> list:
        return list(set(self._ondemand_items()) & set(self._weekly_items()))

    def _ondemand_monthly_items(self) -> list:
        return list(set(self._ondemand_items()) & set(self._monthly_items()))

    def _ondemand_yearly_items(self) -> list:
        return list(set(self._ondemand_items()) & set(self._yearly_items()))

    def _hourly_items(self) -> list:
        return self.get_item_list('cycle', 'hourly')

    def _daily_items(self) -> list:
        return self.get_item_list('cycle', 'daily')

    def _weekly_items(self) -> list:
        return self.get_item_list('cycle', 'weekly')

    def _monthly_items(self) -> list:
        return self.get_item_list('cycle', 'monthly')

    def _yearly_items(self) -> list:
        return self.get_item_list('cycle', 'yearly')

    def _static_items(self) -> list:
        return self.get_item_list('cycle', 'static')

    def _admin_items(self) -> list:
        return self.get_item_list('db_addon', 'admin')

    def _info_items(self) -> list:
        return self.get_item_list('db_addon', 'info')

    def _database_items(self) -> list:
        return self.database_item_list

    def _database_item_path_items(self) -> list:
        return self.get_item_list('database_item_path', True)

    def _suspended_items(self) -> list:
        return self.get_item_list('suspended', True)

    def _all_items(self) -> list:
        # return self._ondemand_items() + self._onchange_items() + self._static_items() + self._admin_items() + self._info_items()
        return self.get_item_list('db_addon', 'function')

    #########################################
    #   Public functions / Using item_path
    #########################################

    def gruenlandtemperatursumme(self, item_path: str, year: Union[int, str] = None, ignore_value_list: list = None) -> Union[int, None]:
        """
        Query database for gruenlandtemperatursumme for given year or year
        https://de.wikipedia.org/wiki/Gr%C3%BCnlandtemperatursumme

        Beim Grünland wird die Wärmesumme nach Ernst und Loeper benutzt, um den Vegetationsbeginn und somit den Termin von Duengemaßnahmen zu bestimmen.
        Dabei erfolgt die Aufsummierung der Tagesmitteltemperaturen über 0 °C, wobei der Januar mit 0.5 und der Februar mit 0.75 gewichtet wird.
        Bei einer Wärmesumme von 200 Grad ist eine Düngung angesagt.

        :param item_path: item object or item_id for which the query should be done
        :param year: year the gruenlandtemperatursumme should be calculated for
        :param ignore_value_list: list of comparison operators for val_num, which will be applied during query
        :return: gruenlandtemperatursumme
        """

        item = self.items.return_item(item_path)
        if item:
            return self._handle_temp_sums(func='gruendlandtempsumme', database_item=item, year=year, ignore_value_list=ignore_value_list)

    def waermesumme(self, item_path: str, year: Union[int, str] = None, month: Union[int, str] = None, ignore_value_list: list = None, threshold: int = 0) -> Union[int, None]:
        """
        Query database for waermesumme for given year or year/month
        https://de.wikipedia.org/wiki/W%C3%A4rmesumme

        :param item_path: item object or item_id for which the query should be done
        :param year: year the waermesumme should be calculated for
        :param month: month the waermesumme should be calculated for
        :param ignore_value_list: list of comparison operators for val_num, which will be applied during query
        :param threshold: threshold for temperature
        :return: waermesumme
        """

        item = self.items.return_item(item_path)
        if item:
            return self._handle_temp_sums(func='waermesumme', database_item=item, year=year, month=month, ignore_value_list=ignore_value_list, params={'threshold': threshold})

    def kaeltesumme(self, item_path: str, year: Union[int, str] = None, month: Union[int, str] = None, ignore_value_list: list = None) -> Union[int, None]:
        """
        Query database for kaeltesumme for given year or year/month
        https://de.wikipedia.org/wiki/K%C3%A4ltesumme

        :param item_path: item object or item_id for which the query should be done
        :param year: year the kaeltesumme should be calculated for
        :param month: month the kaeltesumme should be calculated for
        :param ignore_value_list: list of comparison operators for val_num, which will be applied during query
        :return: kaeltesumme
        """

        item = self.items.return_item(item_path)
        if item:
            return self._handle_temp_sums(func='kaeltesumme', database_item=item, year=year, month=month, ignore_value_list=ignore_value_list)

    def wachstumsgradtage(self, item_path: str, year: Union[int, str] = None, ignore_value_list: list = None, variant: int = 0, threshold: int = 10) -> Union[int, None]:
        """
        Query database for wachstumsgradtage
        https://de.wikipedia.org/wiki/Wachstumsgradtag

        :param item_path: item object or item_id for which the query should be done
        :param year: year the wachstumsgradtage should be calculated for
        :param ignore_value_list: list of comparison operators for val_num, which will be applied during query
        :param variant: variant to be used
        :param threshold: Temperature in °C as threshold: Ein Tage mit einer Tagesdurchschnittstemperatur oberhalb des Schwellenwertes gilt als Wachstumsgradtag
        :return: wachstumsgradtage
        """

        item = self.items.return_item(item_path)
        if item:
            return self._handle_temp_sums(func='wachstumsgradtage', database_item=item, year=year, ignore_value_list=ignore_value_list, params={'threshold': threshold, 'variant': variant})

    def temperaturserie(self, item_path: str, year: Union[int, str] = None, ignore_value_list: list = None, data_con_func: str = 'first_hour_avg_day') -> Union[list, None]:
        """
        Query database for temperaturserie

        :param item_path: item object or item_id for which the query should be done
        :param year: year the wachstumsgradtage should be calculated for
        :param ignore_value_list: list of comparison operators for val_num, which will be applied during query
        :param data_con_func: data concentration function
        :return: temperature series
        """

        item = self.items.return_item(item_path)
        if item:
            return self._handle_temp_sums(func='temperaturserie', database_item=item, year=year, ignore_value_list=ignore_value_list, params={'data_con_func': data_con_func})

    def query_item(self, func: str, item_path: str, timeframe: str, start: int = None, end: int = 0, group: str = None, group2: str = None, ignore_value_list=None) -> list:
        """
        Query database, format response and return it

        :param func: function, defined in query_item method to be used at query
        :param item_path: item str or item_id for which the query should be done
        :param timeframe: time increment für definition of start, end, count (day, week, month, year)
        :param start: start of timeframe (oldest) for query given in x time increments (default = None, meaning complete database)
        :param end: end of timeframe (newest) for query given in x time increments (default = 0, meaning today, end of last week, end of last month, end of last year)
        :param group: first grouping parameter (default = None, possible values: day, week, month, year)
        :param group2: second grouping parameter (default = None, possible values: day, week, month, year)
        :param ignore_value_list: list of comparison operators for val_num, which will be applied during query

        :return: formatted query response
        """

        item = self.items.return_item(item_path)
        if item is None:
            return []

        return self._query_item(func, item, timeframe, start, end, group, group2, ignore_value_list)

    def fetch_log(self, func: str, item_path: str, timeframe: str, start: int = None, end: int = 0, count: int = None, group: str = None, group2: str = None, ignore_value_list=None) -> list:
        """
        Query database, format response and return it

        :param func: sql function to be used at query
        :param item_path: item str or item_id for which the query should be done
        :param timeframe: time increment für definition of start, end, count (day, week, month, year)
        :param start: start of timeframe (oldest) for query given in x time increments (default = None, meaning complete database)
        :param end: end of timeframe (newest) for query given in x time increments (default = 0, meaning today, end of last week, end of last month, end of last year)
        :param count: start of timeframe defined by number of time increments starting from end to the left (into the past)
        :param group: first grouping parameter (default = None, possible values: day, week, month, year)
        :param group2: second grouping parameter (default = None, possible values: day, week, month, year)
        :param ignore_value_list: list of comparison operators for val_num, which will be applied during query

        :return: formatted query response
        """
        item = self.items.return_item(item_path)

        if count:
            start = end + count

        if item and start and end:
            return self._query_item(func=func, database_item=item, timeframe=timeframe, start=start, end=end, group=group, group2=group2, ignore_value_list=ignore_value_list)
        else:
            return []

    def fetch_raw(self, query: str, params: dict = None) -> Union[list, None]:
        """
        Fetch database with given query string and params

        :param query: database query to be executed
        :param params: query parameters

        :return: result of database query
        """

        if params is None:
            params = {}

        formatted_sql = sqlvalidator.format_sql(query)
        sql_query = sqlvalidator.parse(formatted_sql)

        if not sql_query.is_valid():
            self.logger.error(f"fetch_raw: Validation of query failed with error: {sql_query.errors}")
            return

        return self._fetchall(query, params)

    ##############################################
    #   Calculation methods / Using Item Object
    ##############################################

    def _handle_verbrauch(self, query_params: dict) -> Union[None, float]:
        """
        Ermittlung des Verbrauches innerhalb eines Zeitraumes

        Die Vorgehensweise ist:
            - Endwert / Endzählerstand: Abfrage des letzten Eintrages (Zählerstandes) im Zeitraum
                - Ergibt diese Abfrage keinen Wert, gab eines keinen Eintrag im Zeitraum in der DB, es wurde also nichts verbraucht -> Rückgabe von 0
            - Startwert / Anfangszählerstand: Abfrage des letzten Eintrages (Zählerstandes) vor dem Abfragezeitraum
                - Ergibt diese Abfrage einen Wert, entspricht dieser dem Anfangszählerstand
                - Ergibt diese Abfrage keinen Wert, Anfangszählerstand = 0
        """

        # define start, end for verbrauch_jahreszeitraum_timedelta
        if 'timedelta' in query_params:
            timedelta = query_params.pop('timedelta')
            today = self.shtime.today(offset=0)
            start_date = self.shtime.beginning_of_year(offset=-timedelta)
            end_date = today - relativedelta(years=timedelta)
            start = (today - start_date).days
            end = (today - end_date).days
        else:
            start = query_params['start']
            end = query_params['end']

        # calculate consumption
        if self.debug_log.prepare:
            self.logger.debug(f"called with {query_params=}")

        # get value for end and check it;
        query_params.update({'func': 'last', 'start': start, 'end': end})
        value_end = self._query_item(**query_params)[0][1]

        if self.debug_log.prepare:
            self.logger.debug(f"{value_end=}")

        if value_end is None or value_end == 0:
            return value_end

        # get value for start and check it;
        query_params.update({'func': 'next', 'start': start, 'end': start})
        value_start = self._query_item(**query_params)[0][1]
        if self.debug_log.prepare:
            self.logger.debug(f"{value_start=}")

        if not value_start:
            value_start = 0
            if self.debug_log.prepare:
                self.logger.debug(f"No start value available. Will be set to 0 as default")

        # calculate consumption
        consumption = value_end - value_start

        if isinstance(consumption, float):
            if consumption.is_integer():
                consumption = int(consumption)
            else:
                consumption = round(consumption, 2)

        if self.debug_log.prepare:
            self.logger.debug(f"{consumption=}")

        return consumption

    def _handle_verbrauch_serie(self, query_params: dict) -> list:
        """Ermittlung einer Serie von Verbräuchen in einem Zeitraum für x Zeiträume"""

        series = []
        database_item = query_params['database_item']
        timeframe = query_params['timeframe']
        start = query_params['start']

        for i in range(start, 1, -1):
            value = self._handle_verbrauch({'database_item': database_item, 'timeframe': timeframe, 'start': i + 1, 'end': i})
            ts_start, ts_end = self._get_start_end_as_timestamp(timeframe, i, i + 1)
            series.append([ts_end, value])

        return series

    def _handle_verbrauch_serie_new(self, query_params: dict) -> list:
        """Ermittlung einer Serie von Verbräuchen in einem Zeitraum für x Zeiträume"""

        # ToDo: Test method

        query_params.update({'data_con_func': 'max_day', 'cache': True})
        raw_data = self._prepare_value_list(**query_params)

        new_dict = {k[0]: k[1:][0] for k in raw_data}
        consumption_list = []
        start_ts = min(new_dict)
        start_val = new_dict[start_ts]

        for i in range(query_params['start']):
            end_ts = int(start_ts + 24 * 60 * 60)
            end_val = new_dict.get(end_ts, None)
            if not end_val:
                end_val = start_val
            consumption_list.append([end_ts, round((end_val - start_val), 2)])
            start_ts = end_ts
            start_val = end_val

        return consumption_list

    def _handle_zaehlerstand(self, query_params: dict) -> Union[float, int, None]:
        """
        Ermittlung des Zählerstandes zu Beginn des Zeitraumes

        Die Vorgehensweise ist:
            - Abfrage des letzten Eintrages vor dem Beginn des Zeitraums
        """

        if self.debug_log.prepare:
            self.logger.debug(f"called with {query_params=}")

        # get last value of timeframe
        query_params.update({'func': 'next'})
        last_value = self._query_item(**query_params)[0][1]
        if self.debug_log.prepare:
            self.logger.debug(f"{last_value=}")

        if last_value is None:
            self.logger.info('No entry in database found. Maybe item was just created. Setting last_value to 0.')
            last_value = 0

        if isinstance(last_value, float):
            if last_value.is_integer():
                last_value = int(last_value)
            else:
                last_value = round(last_value, 2)

        return last_value

    def _handle_zaehlerstand_serie(self, query_params: dict) -> list:
        """Ermittlung einer Serie von Zählerständen zum Ende eines Zeitraumes für x Zeiträume"""

        series = []
        database_item = query_params['database_item']
        timeframe = query_params['timeframe']
        start = query_params['start']

        for i in range(start, 1, -1):
            value = self._handle_zaehlerstand({'database_item': database_item, 'timeframe': timeframe, 'start': i, 'end': i})
            ts_start = self._get_start_end_as_timestamp(timeframe, i, i)[0]
            series.append([ts_start, value])

        return series

    def _handle_zaehlerstand_serie_new(self, query_params: dict) -> list:
        """Ermittlung einer Serie von Zählerständen zum Ende eines Zeitraumes für x Zeiträume"""

        # ToDo: Test method

        query_params.update({'data_con_func': 'max_day', 'cache': True})
        raw_data = self._prepare_value_list(**query_params)

        new_dict = {k[0]: k[1:][0] for k in raw_data}
        zaehler_list = []
        start_ts = min(new_dict)
        start_val = new_dict[start_ts]

        for i in range(query_params['start']):
            end_ts = int(start_ts + 24 * 60 * 60)
            end_val = new_dict.get(end_ts, None)
            if not end_val:
                end_val = start_val
            zaehler_list.append([end_ts, round(end_val, 2)])
            start_ts = end_ts
            start_val = end_val

        return zaehler_list

    def _handle_temp_sums(self, func: str, database_item: Item, year: Union[int, str] = None, month: Union[int, str] = None, ignore_value_list: list = None, params: dict = None) -> Union[list, None]:
        """
        Calculates diverse temperature sums and day counts
        
        :param func: defines which temperature sum or count should be calculated
        :param database_item: item object or item_id for which the query should be done
        :param year: year the temperature should be calculated for
        :param month: month the temperature should be calculated for
        :param params: params to be used for executing function (see below)
        :return: temperature sum or day count
        
        - kaeltesumme: Kältesumme nach https://de.wikipedia.org/wiki/K%C3%A4ltesumme
        - waermesumme: Wärmesumme https://de.wikipedia.org/wiki/W%C3%A4rmesumme
                params: threshold
        - gruenlandtempsumme: Grünlandtemperatursumme: https://de.wikipedia.org/wiki/Gr%C3%BCnlandtemperatursumme
        - wachstumsgradtage: Wachstumsgradtage https://de.wikipedia.org/wiki/Wachstumsgradtag
                params: threshold, variant, result 
        - temperaturserie: Temperaturserie provide list of lists having timestamp and temperature(s) per day
                params: data_con_func
        - wuestentage: Wüstentage, Anzahl der Tage  mit Tmax ≥ 35 °C
        - heisse_tage: Heiße Tage, Anzahl der Tage  mit Tmax ≥ 30 °C
        - tropennaechte: Tropennächte, Anzahl der Tage  mit Tmin ≥ 20 °C
        - sommertage: Sommertage, Anzahl der Tage  mit Tmax ≥ 25 °C
        - heiztage: Heiztage, Anzahl der Tage  mit Tmed < 15 °C / 12 °C
        - vegetationstage: Vegetationstage, Anzahl der Tage  mit Tmed ≥ 5 °C
        - frosttage: Frosttage, Anzahl der Tage mit Tmin < 0 °C
        - eistage: Eistage, Anzahl der Tage  mit Tmax < 0 °C
        """

        timeframe = {1: ((0, 9, 21), (1, 3, 22)),
                     2: ((0, 1, 1), (0, 9, 21)),
                     3: ((0, 1, 1), (0, 12, 31))}

        defaults = {'kaeltesumme':         {'start_end': timeframe[1], 'data_con_func': 'first_hour_avg_day'},
                    'waermesumme':         {'start_end': timeframe[2], 'data_con_func': 'first_hour_avg_day'},
                    'gruenlandtempsumme':  {'start_end': timeframe[2], 'data_con_func': 'first_hour_avg_day'},
                    'wachstumsgradtage':   {'start_end': timeframe[2], 'data_con_func': 'minmax_day'},
                    'temperaturserie':     {'start_end': timeframe[2], 'data_con_func': params.get('data_con_func', 'avg_hour')},
                    'wuestentage':         {'start_end': timeframe[3], 'data_con_func': 'minmax_day'},
                    'heisse_tage':         {'start_end': timeframe[3], 'data_con_func': 'minmax_day'},
                    'tropennaechte':       {'start_end': timeframe[3], 'data_con_func': 'minmax_day'},
                    'sommertage':          {'start_end': timeframe[3], 'data_con_func': 'minmax_day'},
                    'heiztage':            {'start_end': timeframe[3], 'data_con_func': 'first_hour_avg_day'},
                    'vegetationstage':     {'start_end': timeframe[3], 'data_con_func': 'first_hour_avg_day'},
                    'frosttage':           {'start_end': timeframe[3], 'data_con_func': 'minmax_day'},
                    'eistage':             {'start_end': timeframe[3], 'data_con_func': 'minmax_day'},
                    }

        if not params:
            params = dict()

        def kaeltesumme() -> float:
            """Berechnung der Kältesumme durch Akkumulieren aller negativen Tagesdurchschnittstemperaturen im Abfragezeitraum

            :return: value of kaeltesumme
            """

            # akkumulieren alle Werte, kleiner 0
            ks = 0
            for entry in raw_data:
                if entry[1] < 0:
                    ks -= entry[1]
            return int(round(ks, 0))

        def waermesumme() -> float:
            """Berechnung der Wärmesumme durch Akkumulieren aller Tagesdurchschnittstemperaturen im Abfragezeitraum, die größer/gleich dem Schwellenwert sind

            :return: value of waermesumme
            """
        
            # get threshold and set to min 0
            threshold = params.get('threshold', 10)
            threshold = max(0, threshold)

            # akkumulieren alle Werte, größer/gleich Schwellenwert
            ws = 0
            for entry in raw_data:
                if entry[1] >= threshold:
                    ws += entry[1]
            return int(round(ws, 0))

        def gruenlandtempsumme() -> float:
            """Berechnung der Grünlandtemperatursumme durch Akkumulieren alle positiven Tagesmitteltemperaturen, im Januar gewichtet mit 50%, im Februar mit 75%

            :return: value of gruenlandtempsumme
            """
            
            gts = 0
            for entry in raw_data:
                timestamp, value = entry
                if value > 0:
                    dt = self._timestamp_to_datetime(timestamp / 1000)
                    if dt.month == 1:
                        value = value * 0.5
                    elif dt.month == 2:
                        value = value * 0.75
                    gts += value
            return int(round(gts, 0))

        def wachstumsgradtage() -> Union[list, float, None]:
            """Berechnet die Wachstumsgradtage noch 2 möglichen Varianten und gibt entweder den Gesamtwert oder eine Liste mit kumulierten Werten pro Tag zurück
                
                variant 0: Berechnungsmethode "Berechnung des einfachen Durchschnitts" mit Vergleich des Durchschnitts der täglichen Minimal- und Maximaltemperatur mit Schwellenwert.
                           Maximaltemperaturen werden bei 30 °C gekappt.
                variant 1: Berechnungsmethode "modifizierte Berechnung des einfachen Durchschnitts" mit Vergleich des Durchschnitts der täglichen Minimal- und Maximaltemperatur mit Schwellenwert.
                           Vor der Berechnung des Durchschnittes wird jede Temperatur, die den Schwellenwert unterschreitet, auf den Schwellenwert geändert.
                           Maximaltemperaturen werden bei 30 °C gekappt.

                result 'value': Rückgabe als Gesamtwert
                result 'series: Rückgabe als Liste mit kumulierten Werten pro Tag zurück [['timestamp1', 'kumulierter Wert am Ende von Tag1'], ['timestamp2', ''kumulierter Wert am Ende von Tag2', [...], ...]
            """

            # define defaults
            wgte = 0
            wgte_list = []
            upper_limit = 30
            
            # get threshold and set to min 0
            threshold = params.get('threshold', 10)
            threshold = max(0, threshold)

            # get variant
            variant = params.get('variant', 0)
            
            # get result type
            result = params.get('result', 'value')

            # variant handling
            if variant == 0:
                self.logger.info(f"Calculate 'Wachstumsgradtage' according to 'Berechnung des einfachen Durchschnitts'.")
                min_val_c = 'min_val'
            elif variant == 1:
                self.logger.info(f"Calculate 'Wachstumsgradtage' according to 'Modifizierte Berechnung des einfachen Durchschnitts'.")
                min_val_c = 'max(threshold, min_val)'
            else:
                self.logger.warning(f"Requested variant of 'Wachstumsgradtage' not defined. Aborting...")
                return

            # accumulate values
            for entry in raw_data:
                timestamp, min_val, max_val = entry
                wgt = ((eval(min_val_c) + min(upper_limit, max_val)) / 2 ) - threshold
                if wgt > 0:
                    wgte += wgt
                wgte_list.append([timestamp, int(round(wgte, 0))])

            # return result
            return wgte_list if result == 'series' else int(round(wgte, 0))

        def temperaturserie() -> list:
            """provide list of lists having timestamp and temperature(s) per day"""

            return raw_data

        def wuestentage() -> int:
            """provide number day counted as Wüstentag with Tmax ≥ 35°C"""
            return _count(operator.ge, 'max', 35)

        def heisse_tage() -> int:
            """provide number day counted as heißer Tag with Tmax ≥ 30°C"""
            return _count(operator.ge, 'max', 30)

        def tropennaechte() -> int:
            """provide number day counted as Tropnenacht with Tmin ≥ 20 °C"""
            return _count(operator.ge, 'min', 20)

        def sommertage() -> int:
            """provide number day counted as Sommertag with Tmax ≥ 25°C"""
            return _count(operator.ge, 'max', 25)

        def frosttage() -> int:
            """provide number day counted as Frosttag with Tmin < 0°C"""
            return _count(operator.lt, 'min', 0)

        def eistage() -> int:
            """provide number day counted as Frosttag with Tmax < 0°C"""
            return _count(operator.lt, 'max', 0)

        def heiztage() -> int:
            """provide number day counted as Frosttag with Tavg < 15°C"""
            return _count(operator.lt, 'avg', 15)

        def vegetationstage() -> int:
            """provide number day counted as Frosttag with Tavg > 5°C"""
            return _count(operator.ge, 'avg', 5)

        def _count(op, minmax: str, limit: int) -> int:
            count = 0
            for entry in raw_data:
                value = entry[2] if minmax == 'max' else entry[1]
                if op(value, limit):
                    count += 1
            return count

        self.logger.debug(f"{func=}, {database_item=}, {year=}, {month=}, {params=}")

        # check if func is defined
        if func not in defaults:
            self.logger.warning(f"_handle_temp_sums called with {func=}, which is not defined. Aborting...")
            return

        # get datetime of today
        today = self.shtime.today(offset=0)

        # define year or check validity of given year
        if not year or year == 'current':
            year = today.year
        elif not self._valid_year(year):
            self.logger.error(f"Year for item={database_item.property.path} was {year}. This is not a valid year. Aborting...")
            return
        if func == 'kaeltesumme' and 1 <= today.month <= 9:
            year -= 1

        # define start_date, end_date
        if month is None:
            ((s_y, s_m, s_d), (e_y, e_m, e_d)) = defaults.get(func, {}).get('start_end', timeframe[3])
            start_date = datetime.date(int(year) + s_y, s_m, s_d)
            end_date = datetime.date(int(year) + e_y, e_m, e_d)
        elif self._valid_month(month):
            start_date = datetime.date(int(year), int(month), 1)
            end_date = start_date + relativedelta(months=+1) - datetime.timedelta(days=1)
        else:
            self.logger.error(f"Month for item={database_item.property.path} was {month}. This is not a valid month. Aborting...")
            return

        # check start_date
        if start_date > today:
            self.logger.info(f"Start time for query of item={database_item.property.path} is in future. Aborting...")
            return

        # define start / end
        start = (today - start_date).days
        end = (today - end_date).days if end_date < today else 0

        # check end
        if start < end:
            self.logger.error(f"End time for query of item={database_item.property.path} is before start time. Aborting...")
            return
            
        # get raw data as list
        if self.debug_log.prepare:
            self.logger.debug("try to get raw data")
        data_con_func = defaults.get(func, {}).get('data_con_func')
        raw_data = self._prepare_value_list(database_item=database_item, timeframe='day', start=start, end=end, ignore_value_list=ignore_value_list, data_con_func=data_con_func, cache=True)
        if self.debug_log.prepare:
            self.logger.debug(f"raw_value_list={raw_data}")

        # return None, if now raw data
        if raw_data is None or not isinstance(raw_data, list):
            return

        # calculate value and return it
        return locals()[func]()

    def _prepare_value_list(self, database_item: Item, timeframe: str, start: int, end: int = 0, ignore_value_list=None, data_con_func: str = 'avg_day', cache: bool = False) -> Union[list, None]:
        """
        returns list of lists having timestamp and values(s) per day / hour in format of regular database query

        :param database_item:       item object or item_id for which the query should be done
        :param timeframe:           timeframe for query
        :param start:               increments for timeframe from now to start
        :param end:                 increments for timeframe from now to end
        :param ignore_value_list:   list of comparison operators for val_num, which will be applied during query
        :param data_con_func:       data concentration function
                                    - avg_day: determines average value per day of values within plugin
                                    - avg_hour: determines average value per hour of values within plugin
                                    - first_day: determines first value per day of values within plugin
                                    - first_hour: determines first value per hour of values within plugin
                                    - minmax_day: determines min and max value per day of values within plugin
                                    - minmax_hour: determines min and max value per hour of values within plugin
                                    - min_day: determines min value per day of values within plugin
                                    - max_hour: determines max value per hour of values within plugin
                                    - min_day: determines min value per day of values within plugin
                                    - max_hour: determines max value per hour of values within plugin
                                    - first_hour_avg_day: 2-step concentration: 1) concentrate values within an hour by using first value 2) concentrate values by average for first value of each hour
        :return:                    list of list with [timestamp, value]
        """

        def _group_value_by_datetime_block(block: str) -> dict:
            """
            create dict of datetimes (per day or hour) and values based on database query result in format {'datetime1': [values]}, 'datetime1': [values], ..., 'datetimex': [values]}
            :param block:   defined the increment of datetime, default is min, further possible is 'day' and 'hour'
            """

            _value_dict = {}
            for _entry in raw_data:
                ts = _entry[0]
                if len(str(ts)) > 10:
                    ts = ts / 1000
                dt = self._timestamp_to_datetime(ts)
                dt = dt.replace(second=0, microsecond=0, tzinfo=None)
                if block == 'hour':
                    dt = dt.replace(minute=0)
                if block == 'day':
                    dt = dt.replace(minute=0, hour=0)
                if dt not in _value_dict:
                    _value_dict[dt] = []
                _value_dict[dt].append(_entry[1])
            return dict(sorted(_value_dict.items()))

        def _concentrate_values(option: str) -> list:
            """
            Create list of list with [[timestamp1, value1], [timestamp2, value2], ...] based on value_dict in format of database query result
            values given in the list will be concentrated as per given option

            :param option       defines option to be used to determine the concentrated values, possible are 'first', 'avg', minmax
                                    'first' will take first entry of list per datetime to get as close to value at full hour as possible
                                    'avg' will use the calculated average of values in list per datetime
                                    'minmax' will get min and max value of list per datetime
                                    'min' will get the min value of list per datetime
                                    'max' will get the min value of list per datetime
            """

            _value_list = []
            # create nested list with timestamp, avg_value or minmax per hour/day
            for entry in value_dict:
                _timestamp = self._datetime_to_timestamp(entry)
                if option == 'first':
                    _value_list.append([_timestamp, value_dict[entry][0]])
                elif option == 'avg':
                    _value_list.append([_timestamp, round(sum(value_dict[entry]) / len(value_dict[entry]), 2)])
                elif option == 'minmax':
                    _value_list.append([_timestamp, min(value_dict[entry]), max(value_dict[entry])])
                elif option == 'max':
                    _value_list.append([_timestamp, max(value_dict[entry])])
                elif option == 'min':
                    _value_list.append([_timestamp, min(value_dict[entry])])
            return _value_list

        if self.debug_log.prepare:
            self.logger.debug(f'called with database_item={database_item.property.path}, {timeframe=}, {start=}, {end=}, {ignore_value_list=}, {data_con_func=}')

        if data_con_func not in ('min', 'max', 'avg', 'minmax', 'first', 'avg_day', 'avg_hour', 'minmax_day', 'minmax_hour', 'first_day', 'first_hour', 'first_hour_avg_day', 'avg_hour_avg_day', 'min_hour', 'min_day', 'max_hour', 'max_day'):
            self.logger.warning(f"defined {data_con_func=} for _prepare_value_list unknown. Need to be 'avg', 'minmax', 'first', 'avg_day', 'avg_hour', 'minmax_day', 'minmax_hour', 'first_day','first_hour', 'first_hour_avg_day' or 'avg_hour_avg_day'. Aborting...")
            return

        # define defaults
        _data_con1 = _block1 = _data_con2 = _block2 = result = None

        # check data_con_func
        data_con_func_list = data_con_func.split('_')
        if len(data_con_func_list) == 1:
            _data_con1 = data_con_func_list
            _block = 'hour'
        elif len(data_con_func_list) == 2:
            _data_con1, _block1 = data_con_func_list
        elif len(data_con_func_list) == 4:
            _data_con1, _block1, _data_con2, _block2 = data_con_func_list

        # define quere params
        _query_params = {'func': 'raw', 'database_item': database_item, 'timeframe': timeframe, 'start': start, 'end': end, 'ignore_value_list': ignore_value_list}

        # get raw data from database
        if not cache or str(_query_params) not in self.value_list_raw_data:
            raw_data = self._query_item(**_query_params)

            if raw_data == [[None, None]] or raw_data == [[0, 0]]:
                self.logger.info(f"no valid data from database query for item={database_item.property.path} received during _prepare_value_list. Aborting...")
                return

            if cache:
                self.logger.debug(f"raw_data for {_query_params=} put to cache.")
                self.value_list_raw_data[str(_query_params)] = raw_data
        else:
            self.logger.debug(f"raw_data for {_query_params=} read from cache.")
            raw_data = self.value_list_raw_data[str(_query_params)]

        if _data_con1 and _block1:
            # create nested dict with values
            value_dict = _group_value_by_datetime_block(block=_block1)
            if self.debug_log.prepare:
                self.logger.debug(f"{_block1=}, {value_dict=}")

            # return value list
            result = _concentrate_values(option=_data_con1)
            if self.debug_log.prepare:
                self.logger.debug(f"{_data_con1=}, {result=}")

        if _data_con2 and _block2:
            # create nested dict with values
            value_dict = _group_value_by_datetime_block(block=_block2)
            if self.debug_log.prepare:
                self.logger.debug(f"{_block2=}, {value_dict=}")

            # return value list
            result = _concentrate_values(option=_data_con2)
            if self.debug_log.prepare:
                self.logger.debug(f"{_data_con2=}, {result=}")

        return result

    ####################
    #   Support stuff
    ####################

    def _check_db_existence(self) -> bool:
        """
        Check existence of database plugin with given config name

        :return: Status of db existence
        """

        try:
            _db_plugin = self.plugins.return_plugin(self.db_configname)
        except Exception as e:
            self.logger.error(f"Database plugin not loaded, Error was {e}. No need for DatabaseAddOn Plugin.")
            return False
        else:
            if not _db_plugin:
                self.logger.error(f"Database plugin not loaded or given ConfigName {self.db_configname} not correct. No need for DatabaseAddOn Plugin.")
                return False
            else:
                self.logger.debug(f"Corresponding plugin 'database' with given config name '{self.db_configname}' found.")
                self._db_plugin = _db_plugin
                return self._get_db_parameter()

    def _get_db_parameter(self) -> bool:
        """
        Get driver of database and connection parameter

        :return: Status of db connection parameters
        """

        try:
            self.db_driver = self._db_plugin.get_parameter_value('driver')
        except Exception as e:
            self.logger.error(f"Error {e} occurred during getting database plugin parameter 'driver'. DatabaseAddOn Plugin not loaded.")
            return False
        else:
            if self.db_driver.lower() == 'pymysql':
                self.logger.debug(f"Database is of type 'mysql' found.")
            if self.db_driver.lower() == 'sqlite3':
                self.logger.debug(f"Database is of type 'sqlite' found.")

        # get database plugin parameters
        try:
            db_instance = self._db_plugin.get_instance_name()
            if db_instance != "":
                self.db_instance = db_instance
                self.item_attribute_search_str = f"{self.item_attribute_search_str}@{self.db_instance}"
            self.connection_data = self._db_plugin.get_parameter_value('connect')  # pymsql ['host:localhost', 'user:smarthome', 'passwd:smarthome', 'db:smarthome', 'port:3306']
            self.logger.debug(f"Database Plugin available with instance={self.db_instance} and connection={self.connection_data}")
        except Exception as e:
            self.logger.error(f"Error {e} occurred during getting database plugin parameters. DatabaseAddOn Plugin not loaded.")
            return False
        else:
            return True

    def _check_db_connection_setting(self) -> None:
        """
        Check Setting of mysql connection for stable use.
        """
        try:
            connect_timeout = int(self._get_db_connect_timeout()[1])
            if connect_timeout < self.default_connect_timeout:
                self.logger.warning(f"DB variable 'connect_timeout' should be adjusted for proper working to {self.default_connect_timeout}. Current setting is {connect_timeout}. You need to insert adequate entries into /etc/mysql/my.cnf within section [mysqld].")
        except Exception:
            pass

        try:
            net_read_timeout = int(self._get_db_net_read_timeout()[1])
            if net_read_timeout < self.default_net_read_timeout:
                self.logger.warning(f"DB variable 'net_read_timeout' should be adjusted for proper working to {self.default_net_read_timeout}. Current setting is {net_read_timeout}. You need to insert adequate entries into /etc/mysql/my.cnf within section [mysqld].")
        except Exception:
            pass

    def _get_oldest_log(self, item: Item) -> Union[None, int]:
        """
        Get timestamp of the oldest entry of item from cache dict or get value from db and put it to cache dict

        :param item: Item, for which query should be done
        :return: timestamp of the oldest log
        """

        oldest_log = self.item_cache.get(item, {}).get('oldest_log')

        if oldest_log is None:
            item_id = self._get_itemid(item)
            oldest_log = self._read_log_oldest(item_id)

            if isinstance(oldest_log, int):
                if item not in self.item_cache:
                    self.item_cache[item] = {}
                self.item_cache[item]['oldest_log'] = oldest_log

        if self.debug_log.prepare:
            self.logger.debug(f"_get_oldest_log for item={item.property.path} = {oldest_log}")

        return oldest_log

    def _get_oldest_value(self, item: Item) -> Union[int, float, bool]:
        """
        Get value of the oldest log of item from cache dict or get value from db and put it to cache dict

        :param item: Item, for which query should be done
        :return: oldest value
        """

        _oldest_entry = self.item_cache.get(item, {}).get('oldest_entry', None)

        if _oldest_entry is not None:
            _oldest_value = _oldest_entry[0][4]
        else:
            item_id = self._get_itemid(item)
            validity = False
            i = 0
            _oldest_value = -999999999
            while validity is False:
                oldest_log = self._get_oldest_log(item)
                if oldest_log is None:
                    validity = True
                    self.logger.error(f"oldest_log for item={item.property.path} could not be read; value is set to -999999999")
                oldest_entry = self._read_log_timestamp(item_id, oldest_log)
                i += 1
                if isinstance(oldest_entry, list) and isinstance(oldest_entry[0], tuple) and len(oldest_entry[0]) >= 4:
                    if item not in self.item_cache:
                        self.item_cache[item] = {}
                    self.item_cache[item]['oldest_entry'] = oldest_entry
                    _oldest_value = oldest_entry[0][4]
                    validity = True
                elif i == 10:
                    validity = True
                    self.logger.error(f"oldest_value for item={item.property.path} could not be read; value is set to -999999999")

        if self.debug_log.prepare:
            self.logger.debug(f"_get_oldest_value for item={item.property.path} = {_oldest_value}")

        return _oldest_value

    def _get_itemid(self, item: Item) -> int:
        """
        Returns the ID of the given item from cache dict or request it from database

        :param item: Item to get the ID for
        :return: id of the item within the database
        """

        _item_id = self.item_cache.get(item, {}).get('id', None)

        if _item_id is None:
            row = self._read_item_table(item_path=str(item.property.path))
            if row and len(row) > 0:
                _item_id = int(row[0])
                if item not in self.item_cache:
                    self.item_cache[item] = {}
                self.item_cache[item]['id'] = _item_id

        return _item_id

    def _get_itemid_for_query(self, item: Union[Item, str, int]) -> Union[int, None]:
        """
        Get DB item id for query

        :param item: item, the query should be done for

        """

        if isinstance(item, Item):
            item_id = self._get_itemid(item)
        elif isinstance(item, str) and item.isdigit():
            item_id = int(item)
        elif isinstance(item, int):
            item_id = item
        else:
            item_id = None
        return item_id

    def _query_item(self, func: str, database_item: Item, timeframe: str, start: int = None, end: int = 0, group: str = "", group2: str = "", ignore_value_list=None, use_oldest_entry: bool = False) -> list:
        """
        Do diverse checks of input, and prepare query of log by getting item_id, start / end in timestamp etc.

        :param func: function to be used at query
        :param database_item: item object or item_id for which the query should be done
        :param timeframe: time increment für definition of start, end (day, week, month, year)
        :param start: start of timeframe (oldest) for query given in x time increments (default = None, meaning complete database)
        :param end: end of timeframe (newest) for query given in x time increments (default = 0, meaning end of today, end of last week, end of last month, end of last year)
        :param group: first grouping parameter (default = None, possible values: day, week, month, year)
        :param group2: second grouping parameter (default = None, possible values: day, week, month, year)
        :param ignore_value_list: list of comparison operators for val_num, which will be applied during query
        :param use_oldest_entry: if start is prior to oldest entry, oldest entry will be used

        :return: query response / list for value pairs [[None, None]] for errors, [[0,0]] for no-data in DB
        """

        if self.debug_log.prepare:
            self.logger.debug(f"  called with {func=}, item={database_item.property.path}, {timeframe=}, {start=}, {end=}, {group=}, {group2=}, {ignore_value_list=}, {use_oldest_entry=}")

        # set default result
        error_result = [[None, None]]
        nodata_result = [[0, 0]]

        # check correctness of timeframe
        if timeframe not in ALLOWED_QUERY_TIMEFRAMES:
            self.logger.error(f"Requested {timeframe=} for item={database_item.property.path} not defined; Need to be 'year' or 'month' or 'week' or 'day' or 'hour''. Query cancelled.")
            return error_result

        # define start and end of query as timestamp in microseconds
        ts_start, ts_end = self._get_start_end_as_timestamp(timeframe, start, end)
        oldest_log = self._get_oldest_log(database_item)
        if oldest_log is None:
            return error_result

        # check correctness of ts_start / ts_end
        if ts_start is None:
            ts_start = oldest_log
        if ts_end is None or ts_start > ts_end:
            if self.debug_log.prepare:
                self.logger.debug(f"{ts_start=}, {ts_end=}")
            self.logger.warning(f"Requested {start=} for item={database_item.property.path} is not valid since {start=} > {end=} or end not given. Query cancelled.")
            return error_result

        # define item_id
        item_id = self._get_itemid(database_item)
        if not item_id:
            self.logger.error(f"DB ItemId for item={database_item.property.path} not found. Query cancelled.")
            return error_result

        if self.debug_log.prepare:
            self.logger.debug(f"  Requested {timeframe=} with {start=} and {end=} resulted in start being timestamp={ts_start}/{self._timestamp_to_timestring(ts_start)} and end being timestamp={ts_end}/{self._timestamp_to_timestring(ts_end)}")

        # check if values for end time and start time are in database
        if ts_end < oldest_log:  # (Abfrage abbrechen, wenn Endzeitpunkt in UNIX-timestamp der Abfrage kleiner (und damit jünger) ist, als der UNIX-timestamp des ältesten Eintrages)
            self.logger.info(f"  Requested end time timestamp={ts_end}/{self._timestamp_to_timestring(ts_end)} of query for item={database_item.property.path} is prior to oldest entry with timestamp={oldest_log}/{self._timestamp_to_timestring(oldest_log)}. Query cancelled.")
            return error_result

        if ts_start < oldest_log:
            if self.use_oldest_entry or use_oldest_entry:
                self.logger.info(f"  Requested start time timestamp={ts_start}/{self._timestamp_to_timestring(ts_start)} of query for item={database_item.property.path} is prior to oldest entry with timestamp={oldest_log}/{self._timestamp_to_timestring(oldest_log)}. Oldest available entry will be used.")
                ts_start = oldest_log
            else:
                self.logger.info(f"  Requested start time timestamp={ts_start}/{self._timestamp_to_timestring(ts_start)} of query for item={database_item.property.path} is prior to oldest entry with timestamp={oldest_log}/{self._timestamp_to_timestring(oldest_log)}. Query cancelled.")
                return error_result

        # prepare and do query
        query_params = {'func': func, 'item_id': item_id, 'ts_start': ts_start, 'ts_end': ts_end, 'group': group, 'group2': group2, 'ignore_value_list': ignore_value_list}
        query_result = self._query_log_timestamp(**query_params)

        if self.debug_log.prepare:
            self.logger.debug(f"  result of '_query_log_timestamp' {query_result=}")

        # post process query_result
        if query_result is None:
            self.logger.error(f"Error occurred during '_query_log_timestamp' of item={database_item.property.path}. Aborting...")
            return error_result

        if len(query_result) == 0:
            self.logger.info(f"  No values for item={database_item.property.path} in requested timeframe between {ts_start}/{self._timestamp_to_timestring(ts_start)} and {ts_end}/{self._timestamp_to_timestring(ts_end)} in database found.")
            return nodata_result

        result = []
        for element in query_result:
            timestamp, value = element
            if timestamp is not None and value is not None:
                if isinstance(value, float):
                    value = round(value, 2)
                result.append([timestamp, value])

        if self.debug_log.prepare:
            self.logger.debug(f"  value for item={database_item.property.path} with {query_params=}: {result}")

        if not result:
            self.logger.info(f"  No values for item={database_item.property.path} in requested timeframe between {ts_start}/{self._timestamp_to_timestring(ts_start)} and {ts_end}/{self._timestamp_to_timestring(ts_end)} in database found.")
            return nodata_result

        return result

    def _init_cache_dicts(self) -> None:
        """
        init all cache dicts
        """

        self.logger.info(f"All cache_dicts will be initiated.")

        self.item_cache = {}

        self.current_values = {
            HOUR: {},
            DAY: {},
            WEEK: {},
            MONTH: {},
            YEAR: {}
        }

        self.previous_values = {
            HOUR: {},
            DAY: {},
            WEEK: {},
            MONTH: {},
            YEAR: {}
        }

        self.value_list_raw_data = {}

    def _clean_item_cache(self, item: Union[str, Item]) -> bool:
        """set cached values for item to None"""

        if isinstance(item, str):
            item = self.items.return_item(item)

        if not isinstance(item, Item):
            return False

        database_item = self.get_item_config(item).get('database_item')

        if database_item:
            for timeframe in self.previous_values:
                for cached_item in self.previous_values[timeframe]:
                    if cached_item == database_item:
                        self.previous_values[timeframe][cached_item] = None

            for timeframe in self.current_values:
                for cached_item in self.current_values[timeframe]:
                    if cached_item == database_item:
                        self.current_values[timeframe][cached_item] = {}

            return True
        return False

    def _clear_queue(self) -> None:
        """
        Clear working queue
        """

        self.logger.info(f"Working queue will be cleared. Calculation run will end.")
        self.item_queue.queue.clear()

    def _get_start_end_as_timestamp(self, timeframe: str, start: Union[int, str, None], end: Union[int, str, None]) -> tuple:
        """
        Provides start and end as timestamp in microseconds from timeframe with start and end

        :param timeframe: timeframe as week, month, year
        :param start: beginning timeframe in x timeframes from now
        :param end: end of timeframe in x timeframes from now

        :return: start time in timestamp in microseconds, end time in timestamp in microseconds

        """

        ts_start = ts_end = None

        def get_query_timestamp(_offset) -> int:
            if timeframe == 'hour':
                dt = self.shtime.now().replace(microsecond=0, second=0, minute=0) - datetime.timedelta(hours=_offset)
                return self._datetime_to_timestamp(dt) * 1000
            elif timeframe == 'week':
                _date = self.shtime.beginning_of_week(offset=-_offset)
            elif timeframe == 'month':
                _date = self.shtime.beginning_of_month(offset=-_offset)
            elif timeframe == 'year':
                _date = self.shtime.beginning_of_year(offset=-_offset)
            else:
                _date = self.shtime.today(offset=-_offset)

            return self._datetime_to_timestamp(datetime.datetime.combine(_date, datetime.datetime.min.time())) * 1000

        if isinstance(start, str) and start.isdigit():
            start = int(start)
        if isinstance(start, int):
            ts_start = get_query_timestamp(start)

        if isinstance(end, str) and end.isdigit():
            end = int(end)
        if isinstance(end, int):
            if timeframe == 'hour':
                ts_end = get_query_timestamp(end)
            else:
                ts_end = get_query_timestamp(end - 1)

        return ts_start, ts_end

    def _datetime_to_timestamp(self, dt: datetime) -> int:
        """Provides timestamp from given datetime"""

        return int(dt.replace(tzinfo=self.shtime.tzinfo()).timestamp())

    def _timestamp_to_datetime(self, timestamp: float) -> datetime:
        """Parse timestamp from db query to datetime"""

        return datetime.datetime.fromtimestamp(timestamp, tz=self.shtime.tzinfo())

    def _timestamp_to_timestring(self, timestamp: int) -> str:
        """Parse timestamp from db query to string representing date and time"""

        return self._timestamp_to_datetime(timestamp / 1000).strftime('%Y-%m-%d %H:%M:%S')

    def _valid_year(self, year: Union[int, str]) -> bool:
        """Check if given year is digit and within allowed range"""

        if ((isinstance(year, int) or (isinstance(year, str) and year.isdigit())) and (
                1980 <= int(year) <= self.shtime.today(offset=0).year)) or (isinstance(year, str) and year == 'current'):
            return True
        else:
            return False

    @staticmethod
    def _valid_month(month: Union[int, str]) -> bool:
        """Check if given month is digit and within allowed range"""

        if (isinstance(month, int) or (isinstance(month, str) and month.isdigit())) and (1 <= int(month) <= 12):
            return True
        else:
            return False

    #################################
    #   Database Query Preparation
    #################################

    def _query_log_timestamp(self, func: str, item_id: int, ts_start: int, ts_end: int, group: str = "", group2: str = "", ignore_value_list=None) -> Union[list, None]:
        """
        Assemble a mysql query str and param dict based on given parameters, get query response and return it

        :param func: function to be used at query
        :param item_id: database item_id for which the query should be done
        :param ts_start: start for query given in timestamp in microseconds
        :param ts_end: end for query given in timestamp in microseconds
        :param group: first grouping parameter (default = None, possible values: day, week, month, year)
        :param group2: second grouping parameter (default = None, possible values: day, week, month, year)
        :param ignore_value_list: list of comparison operators for val_num, which will be applied during query

        :return: query response

        """

        # do debug log
        if self.debug_log.prepare:
            self.logger.debug(f"Called with {func=}, {item_id=}, {ts_start=}, {ts_end=}, {group=}, {group2=}, {ignore_value_list=}")

        # define query parts
        _select = {
            'avg':         'time, AVG(val_num * duration) / AVG(duration) as value ',
            'avg1':        'time, AVG(value) as value FROM (SELECT time, ROUND(AVG(val_num), 1) as value ',
            'min':         'time, MIN(val_num) as value ',
            'max':         'time, MAX(val_num) as value ',
            'max1':        'time, MAX(value) as value FROM (SELECT time, ROUND(MAX(val_num), 1) as value ',
            'sum':         'time, SUM(val_num) as value ',
            'on':          'time, SUM(val_bool * duration) / SUM(duration) as value ',
            'integrate':   'time, SUM(val_num * duration) as value ',
            'sum_max':     'time, SUM(value) as value FROM (SELECT time, ROUND(MAX(val_num), 1) as value ',
            'sum_avg':     'time, SUM(value) as value FROM (SELECT time, ROUND(AVG(val_num * duration) / AVG(duration), 1) as value ',
            'sum_min_neg': 'time, SUM(value) as value FROM (SELECT time, IF(min(val_num) < 0, ROUND(MIN(val_num), 1), 0) as value ',
            'diff_max':    'time, value1 - LAG(value1) OVER (ORDER BY time) AS value FROM (SELECT time, ROUND(MAX(val_num), 1) as value1 ',
            'next':        'time, val_num as value ',
            'raw':         'time, val_num as value ',
            'first':       'time, val_num as value ',
            'last':        'time, val_num as value ',
        }

        _table_alias = {
            'avg1':        ') AS table1 ',
            'max1':        ') AS table1 ',
            'sum_max':     ') AS table1 ',
            'sum_avg':     ') AS table1 ',
            'sum_min_neg': ') AS table1 ',
            'diff_max':    ') AS table1 ',
        }

        _order = {
            'avg1':        'ORDER BY time ASC ',
            'max1':        'ORDER BY time ASC ',
            'on':          'ORDER BY time ASC ',
            'sum_max':     'ORDER BY time ASC ',
            'sum_min_neg': 'ORDER BY time ASC ',
            'diff_max':    'ORDER BY time ASC ',
            'next':        'ORDER BY time DESC ',
            'raw':         'ORDER BY time ASC ',
            'first':       'ORDER BY time ASC ',
            'last':        'ORDER BY time DESC ',
        }

        _limit = {
            'next':        'LIMIT 1 ',
            'first':       'LIMIT 1 ',
            'last':        'LIMIT 1 ',
        }

        _where = "item_id = :item_id AND time <= :ts_start " if func == "next" else "item_id = :item_id AND time BETWEEN :ts_start AND :ts_end "

        _db_table = 'log '

        _group_by_sql = {
            "year":  "GROUP BY YEAR(FROM_UNIXTIME(time/1000)) ",
            "month": "GROUP BY FROM_UNIXTIME((time/1000),'%Y%m') ",
            "week":  "GROUP BY YEARWEEK(FROM_UNIXTIME(time/1000), 5) ",
            "day":   "GROUP BY DATE(FROM_UNIXTIME(time/1000)) ",
            "hour":  "GROUP BY FROM_UNIXTIME((time/1000),'%Y%m%d%H') ",
        }

        _group_by_sqlite = {
            "year":  "GROUP BY strftime('%Y', date((time/1000),'unixepoch')) ",
            "month": "GROUP BY strftime('%Y%m', date((time/1000),'unixepoch')) ",
            "week":  "GROUP BY strftime('%Y%W', date((time/1000),'unixepoch')) ",
            "day":   "GROUP BY date((time/1000),'unixepoch') ",
            "hour":  "GROUP BY strftime('%Y%m%d%H', datetime((time/1000),'unixepoch')) ",
        }

        # select query parts depending in db driver
        if self.db_driver.lower() == 'pymysql':
            _group_by = _group_by_sql
        elif self.db_driver.lower() == 'sqlite3':
            _group_by = _group_by_sqlite
        else:
            self.logger.error('DB Driver unknown')
            return

        # check correctness of func
        if func not in _select:
            self.logger.error(f"Requested {func=} for {item_id=} not defined. Query cancelled.")
            return

        # check correctness of group and group2
        if group and group not in _group_by:
            self.logger.error(f"Requested {group=} for item={item_id=} not defined. Query cancelled.")
            return
        if group2 and group2 not in _group_by:
            self.logger.error(f"Requested {group2=} for item={item_id=} not defined. Query cancelled.")
            return

        # handle ignore values
        if func in ['min', 'max', 'max1', 'sum_max', 'sum_avg', 'sum_min_neg', 'diff_max']:  # extend _where statement for excluding boolean values == 0 for defined functions
            _where = f'{_where}AND val_bool = 1 '
        if ignore_value_list:  # if comparison to be applied during query, extend _where statement
            for entry in ignore_value_list:
                _where = f'{_where}AND val_num {entry.strip()} '

        # set params
        params = {'item_id': item_id, 'ts_start': ts_start, 'ts_end': ts_end}
        if func == "next":
            params.pop('ts_end', None)

        # assemble query
        query = f"SELECT {_select[func]}FROM {_db_table}WHERE {_where}{_group_by.get(group, '')}{_order.get(func, '')}{_limit.get(func, '')}{_table_alias.get(func, '')}{_group_by.get(group2, '')}".strip()

        if self.db_driver.lower() == 'sqlite3':
            query = query.replace('IF', 'IIF')

        # do debug log
        if self.debug_log.prepare:
            self.logger.debug(f"{query=}, {params=}")

        # request database and return result
        return self._fetchall(query, params)

    def _read_log_oldest(self, item_id: int) -> int:
        """
        Read the oldest log record for given database ID

        :param item_id: Database ID of item to read the record for
        :return: timestamp of oldest log entry of given item_id
        """

        params = {'item_id': item_id}
        query = "SELECT min(time) FROM log WHERE item_id = :item_id;"
        result = self._fetchall(query, params)
        return None if result is None else result[0][0]

    def _read_log_newest(self, item_id: int) -> int:
        """
        Read the oldest log record for given database ID

        :param item_id: Database ID of item to read the record for
        :return: timestamp of newest log entry of given item_id
        """

        params = {'item_id': item_id}
        query = "SELECT max(time) FROM log WHERE item_id = :item_id;"
        result = self._fetchall(query, params)
        return None if result is None else result[0][0]

    def _read_log_timestamp(self, item_id: int, timestamp: int) -> Union[list, None]:
        """
        Read database log record for given database ID

        :param item_id: Database ID of item to read the record for
        :param timestamp: timestamp for the given value
        :return: Log record for the database ID at given timestamp
        """

        params = {'item_id': item_id, 'timestamp': timestamp}
        query = "SELECT * FROM log WHERE item_id = :item_id AND time = :timestamp;"
        return self._fetchall(query, params)

    def _read_item_table(self, item_id: int = None, item_path: str = None) -> Union[list, None]:
        """
        Read item table

        :param item_id: unique ID for item within database
        :param item_path: item_path for Item within the database
        :return: Data for the selected item
        """

        columns_entries = ('id', 'name', 'time', 'val_str', 'val_num', 'val_bool', 'changed')
        columns = ", ".join(columns_entries)

        if item_id is None and item_path is None:
            return

        if item_id:
            query = f"SELECT {columns} FROM item WHERE id = {item_id}"
        else:
            query = f"SELECT {columns} FROM item WHERE name = '{item_path}'"

        return self._fetchone(query)

    def _get_db_version(self) -> str:
        """
        Query the database version and provide result
        """

        query = 'SELECT sqlite_version()' if self.db_driver.lower() == 'sqlite3' else 'SELECT VERSION()'
        return self._fetchone(query)[0]

    def _get_db_connect_timeout(self) -> list:
        """
        Query database timeout
        """

        query = "SHOW GLOBAL VARIABLES LIKE 'connect_timeout'"
        return self._fetchone(query)

    def _get_db_net_read_timeout(self) -> list:
        """
        Query database timeout net_read_timeout
        """

        query = "SHOW GLOBAL VARIABLES LIKE 'net_read_timeout'"
        return self._fetchone(query)

    ###############################
    #   Database specific stuff
    ###############################

    def _initialize_db(self) -> bool:
        """
        Initializes database connection

        :return: Status of initialization
        """

        try:
            if not self._db.connected():
                # limit connection requests to 20 seconds.
                time_since_last_connect = time.time() - self.last_connect_time
                if time_since_last_connect > 20:
                    self.last_connect_time = time.time()
                    self.logger.debug(f"Connect to database.")
                    self._db.connect()
                else:
                    self.logger.warning(f"Database reconnect suppressed since last connection is less then 20sec ago.")
                    return False

        except Exception as e:
            self.logger.critical(f"Initialization of Database Connection failed: {e}")
            return False

        return True

    def _execute(self, query: str, params: dict = None, cur=None) -> list:
        if params is None:
            params = {}

        return self._query(self._db.execute, query, params, cur)

    def _fetchone(self, query: str, params: dict = None, cur=None) -> list:
        if params is None:
            params = {}

        return self._query(self._db.fetchone, query, params, cur)

    def _fetchall(self, query: str, params: dict = None, cur=None) -> list:
        if params is None:
            params = {}

        tuples = self._query(self._db.fetchall, query, params, cur)
        return None if tuples is None else list(tuples)

    def _query(self, fetch, query: str, params: dict = None, cur=None) -> Union[None, list]:
        """query using commit to get latest data from db"""

        if params is None:
            params = {}

        if self.debug_log.sql:
            self.logger.debug(f"Called with {query=}, {params=}, {cur=}")

        if not self._initialize_db():
            return None

        if cur is None:
            verify_conn = self._db.verify(retry=5)
            if verify_conn == 0:
                self.logger.error("Connection to database NOT recovered.")
                return None

        if self.lock_db_for_query and not self._db.lock(300):
            self.logger.error("Can't query database due to fail to acquire lock.")
            return None

        query_readable = re.sub(r':([a-z_]+)', r'{\1}', query).format(**params)

        # do commit to get latest data during fetch
        self._db.commit()

        # fetch data
        try:
            tuples = fetch(query, params, cur=cur)
        except Exception as e:
            self.logger.error(f"Error '{e}' for query={query_readable} occurred.")
            tuples = None
            pass

        if cur is None and self.lock_db_for_query:
            self._db.release()

        if self.debug_log.sql:
            self.logger.debug(f"Result of query={query_readable}: {tuples}")

        return tuples

    # ToDo: Check if still needed.
    def _query_with_close(self, fetch, query: str, params: dict = None, cur=None) -> Union[None, list]:
        """query open and close connection for each query to get latest data from db"""

        if params is None:
            params = {}

        if self.debug_log.sql:
            self.logger.debug(f"Called with {query=}, {params=}, {cur=}")

        # recovery connection to database
        if cur is None or not self._db.connected:
            verify_conn = self._db.verify(retry=5)
            if verify_conn == 0:
                self.logger.error("Connection to database NOT recovered.")
                return None
            else:
                if self.debug_log.sql:
                    self.logger.debug("Connection to database recovered.")

        # lock database if required
        if cur is None and self.lock_db_for_query:
            if not self._db.lock(300):
                self.logger.error("Can't query database due to fail to acquire lock.")
                return None

        # fetch data
        query_readable = re.sub(r':([a-z_]+)', r'{\1}', query).format(**params)
        try:
            tuples = fetch(query, params, cur=cur)
        except Exception as e:
            self.logger.error(f"Error '{e}' for query={query_readable} occurred.")
            tuples = None
            pass

        # release database
        if cur is None and self.lock_db_for_query:
            self._db.release()

        # close connection
        self._db.close()

        if self.debug_log.sql:
            self.logger.debug(f"Result of query={query_readable}: {tuples}")

        return tuples


@dataclass
class DebugLogOptions:
    """Class to simplify use and handling of debug log options."""

    log_level: InitVar[int] = 10
    parse: bool = True             # Enable / Disable debug logging for method 'parse item'
    execute: bool = True           # Enable / Disable debug logging for method 'execute items'
    ondemand: bool = True          # Enable / Disable debug logging for method 'handle_ondemand'
    onchange: bool = True          # Enable / Disable debug logging for method 'handle_onchange'
    prepare: bool = True           # Enable / Disable debug logging for query preparation
    sql: bool = True               # Enable / Disable debug logging for sql stuff

    def __post_init__(self, log_level):
        if log_level > 10:
            self.parse = False
            self.execute = False
            self.ondemand = False
            self.onchange = False
            self.prepare = False
            self.prepare = False


#######################
#   Helper functions
#######################


def params_to_dict(string: str) -> Union[dict, None]:
    """Parse a string with named arguments and comma separation to dict; (e.g. string = 'year=2022, month=12')"""

    try:
        res_dict = dict((a.strip(), b.strip()) for a, b in (element.split('=') for element in string.split(', ')))
    except Exception:
        return None
    else:
        # convert to int and remove possible double quotes
        for key in res_dict:
            if isinstance(res_dict[key], str):
                res_dict[key] = res_dict[key].replace('"', '')
                res_dict[key] = res_dict[key].replace("'", "")
            if res_dict[key].isdigit():
                res_dict[key] = int(float(res_dict[key]))

        # check correctness if known key values (func=str, item, timeframe=str, start=int, end=int, count=int, group=str, group2=str, year=int, month=int):
        for key in res_dict:
            if key in ('func', 'timeframe', 'group', 'group2') and not isinstance(res_dict[key], str):
                return None
            elif key in ('start', 'end', 'count') and not isinstance(res_dict[key], int):
                return None
        return res_dict


def translate_timeframe(timeframe: str) -> str:
    """translates different expression of timeframe"""

    lookup = {
        'tag': 'day',
        'heute': 'day',
        'woche': 'week',
        'monat': 'month',
        'jahr': 'year',
        'vorjahreszeitraum': 'day',
        'jahreszeitraum': 'day',
        'h': 'hour',
        'd': 'day',
        'w': 'week',
        'm': 'month',
        'y': 'year'
    }

    return lookup.get(timeframe)


def timeframe_to_timeframe(timeframe_in: str, timeframe_out: str) -> int:
    """Convert timeframe to timeframe like month in years or years in days"""

    _h_in_d = 24
    _d_in_y = 365
    _d_in_w = 7
    _m_in_y = 12
    _w_in_y = _d_in_y / _d_in_w
    _w_in_m = _w_in_y / _m_in_y
    _d_in_m = _d_in_y / _m_in_y

    lookup = {
        'hour': {'hour': 1,
                 'day': _h_in_d,
                 'week': _h_in_d * _d_in_w,
                 'month': _h_in_d * _d_in_m,
                 'year': _h_in_d * _d_in_y,
                 },
        'day': {'hour': 1 / _h_in_d,
                'day': 1,
                'week': _d_in_w,
                'month': _d_in_m,
                'year': _d_in_y,
                },
        'week': {'hour': 1 / (_h_in_d * _d_in_w),
                 'day': 1 / _d_in_w,
                 'week': 1,
                 'month': _w_in_m,
                 'year': _w_in_y
                 },
        'month': {'hour': 1 / (_h_in_d * _d_in_m),
                  'day': 1 / _d_in_m,
                  'week': 1 / _w_in_m,
                  'month': 1,
                  'year': _m_in_y
                  },
        'year': {'hour': 1 / (_h_in_d * _d_in_y),
                 'day': 1 / _d_in_y,
                 'week': 1 / _w_in_y,
                 'month': 1 / _m_in_y,
                 'year': 1
                 }
    }

    return lookup[timeframe_in][timeframe_out]


def to_int(arg) -> Union[int, None]:
    try:
        return int(arg)
    except (ValueError, TypeError):
        return None


def to_float(arg) -> Union[float, None]:
    try:
        return float(arg)
    except (ValueError, TypeError):
        return None


def to_int_float(arg):
    try:
        return int(arg)
    except (ValueError, TypeError):
        return to_float(arg)


def timeframe_to_updatecyle(timeframe) -> str:

    lookup = {'day': 'daily',
              'week': 'weekly',
              'month': 'monthly',
              'year': 'yearly'}

    return lookup.get(timeframe)


def split_sting_letters_numbers(string) -> list:
    return re.findall(r'(\d+|[A-Za-z]+)', string)


ALLOWED_QUERY_TIMEFRAMES = ['year', 'month', 'week', 'day', 'hour']
ALLOWED_MINMAX_FUNCS = ['min', 'max', 'avg']<|MERGE_RESOLUTION|>--- conflicted
+++ resolved
@@ -716,18 +716,8 @@
         if self.alive and caller != self.get_shortname():
             # handle database items
             if item in self._database_items():
-<<<<<<< HEAD
-                if self.suspended:
-                    self.logger.info(f"Plugin is suspended. No updated will be processed.")
-                else:
-                    self.logger.debug(f" Updated Item {item.property.path} with value {item()} will be put to queue in approx. {self.onchange_delay_time}s resp. after startup.")
-                    self.update_item_delay_deque.append([item, item(), int(time.time() + self.onchange_delay_time)])
-=======
-                # if not self.startup_finished:
-                #     self.logger.info(f"Handling of 'onchange' is paused for startup. No updated will be processed.")
                 self.logger.debug(f" Updated Item {item.property.path} with value {item()} will be put to queue in approx. {self.onchange_delay_time}s resp. after startup.")
                 self.update_item_delay_deque.append([item, item(), int(time.time() + self.onchange_delay_time)])
->>>>>>> fe63d0f6
 
             # handle admin items
             elif self.has_iattr(item.conf, 'db_addon_admin'):
