# Metadata for the plugin
plugin:
    # Global plugin attributes
    type: system                   # plugin type (gateway, interface, protocol, system, web)
    description:
        de: Add-On für das database Plugin zur Datenauswertung
        en: Add-On for the database plugin for data evaluation
    maintainer: sisamiwe
    tester: bmx, onkelandy          # Who tests this plugin?
    state: ready                    # change to ready when done with development
#    keywords: iot xyz
#    documentation: https://github.com/smarthomeNG/smarthome/wiki/CLI-Plugin        # url of documentation (wiki) page
    support: https://knx-user-forum.de/forum/supportforen/smarthome-py/1848494-support-thread-databaseaddon-plugin
<<<<<<< HEAD
    version: 1.2.9                  # Plugin version (must match the version specified in __init__.py)
    sh_minversion: 1.9.3.5          # minimum shNG version to use this plugin
=======
    version: 1.2.8                  # Plugin version (must match the version specified in __init__.py)
    sh_minversion: '1.9.3.5'          # minimum shNG version to use this plugin
>>>>>>> eee360da
#    sh_maxversion:                 # maximum shNG version to use this plugin (leave empty if latest)
    py_minversion: '3.8'              # minimum Python version to use for this plugin
#    py_maxversion:                 # maximum Python version to use for this plugin (leave empty if latest)
    multi_instance: false           # plugin supports multi instance
    restartable: unknown
    classname: DatabaseAddOn        # class containing the plugin

parameters:
    database_plugin_config:
        type: str
        default: database
        description:
            de: Konfiguration des Plugin 'Database', für die das Plugin 'DatabaseAddOn' verwendet wird
            en: Config of Plugin 'Database, for which the Plugin 'DatabaseAddOn' should be active

    startup_run_delay:
        type: int
        default: 60
        description:
            de: Zeitlicher Abstand in Sekunden, mit der die Berechnungen bei Startup ausgeführt werden sollen
            en: Delay in seconds, after which the startup calculations will be run

    ignore_0:
        type: list(str)
        default: []
        description:
            de: 'Bei Items, bei denen ein String aus der Liste im Pfadnamen vorkommt, werden 0-Werte (val_num = 0) bei Datenbankauswertungen ignoriert. Beispieleintrag: temp | hum'
            en: 'At items having a entry of that list in path, val_num=0 will be ignored for database queries. Example: temp | hum'

    value_filter:
        type: dict
        description:
            de: "Definition von Wertefiltern als Wörterbuch {'Teil des Itempfades: [Liste von Vergleichsoperatoren als String]} Bsp: {'temp': ['> -10', '< 85'], 'hum': ['>= 0', '<= 100']}"
            en: "Definition of value filters as dict {'part of item path': [List of comparison operators als string]} Example: {'temp': ['> -10', '< 85'], 'hum': ['>= 0', '<= 100']}"

    optimize_value_filter:
        type: bool
        default: true
        description:
            de: Optimierung der gesetzen als Plugin-Parameter oder/und Item-Attribute gesetzten Wertefilter.
            en: Optimize value filters set as plugin parameter or/and item attribute

    use_oldest_entry:
        type: bool
        default: false
        description:
            de: 'True: Verwendung des ältesten Eintrags des Items in der Datenbank, falls der Start des Abfragezeitraums zeitlich vor diesem Eintrag liegt False: Abbruch der Datenbankabfrage'
            en: 'True: Use of oldest entry of item in database, if start of query is prior to oldest entry False: Cancel query'

    lock_db_for_query:
        type: bool
        default: false
        description:
            de: Sperren der Datenbank während der Abfrage
            en: Lock the database during queries

item_attributes:
    db_addon_fct:
        type: str
        description:
            de: Auswertefunktion des DB-Addon Plugins
            en: Evaluation Function of DB-Addon Plugins
        valid_list:
        # NOTE: valid_list is automatically created by using item_attributes_master.py
            - verbrauch_heute
            - verbrauch_tag
            - verbrauch_woche
            - verbrauch_monat
            - verbrauch_jahr
            - verbrauch_last_24h
            - verbrauch_last_7d
            - verbrauch_heute_minus1
            - verbrauch_heute_minus2
            - verbrauch_heute_minus3
            - verbrauch_heute_minus4
            - verbrauch_heute_minus5
            - verbrauch_heute_minus6
            - verbrauch_heute_minus7
            - verbrauch_heute_minus8
            - verbrauch_tag_minus1
            - verbrauch_tag_minus2
            - verbrauch_tag_minus3
            - verbrauch_tag_minus4
            - verbrauch_tag_minus5
            - verbrauch_tag_minus6
            - verbrauch_tag_minus7
            - verbrauch_tag_minus8
            - verbrauch_woche_minus1
            - verbrauch_woche_minus2
            - verbrauch_woche_minus3
            - verbrauch_woche_minus4
            - verbrauch_monat_minus1
            - verbrauch_monat_minus2
            - verbrauch_monat_minus3
            - verbrauch_monat_minus4
            - verbrauch_monat_minus12
            - verbrauch_jahr_minus1
            - verbrauch_jahr_minus2
            - verbrauch_jahr_minus3
            - verbrauch_rolling_12m_heute_minus1
            - verbrauch_rolling_12m_tag_minus1
            - verbrauch_rolling_12m_woche_minus1
            - verbrauch_rolling_12m_monat_minus1
            - verbrauch_rolling_12m_jahr_minus1
            - verbrauch_jahreszeitraum_minus1
            - verbrauch_jahreszeitraum_minus2
            - verbrauch_jahreszeitraum_minus3
            - zaehlerstand_heute_minus1
            - zaehlerstand_heute_minus2
            - zaehlerstand_heute_minus3
            - zaehlerstand_tag_minus1
            - zaehlerstand_tag_minus2
            - zaehlerstand_tag_minus3
            - zaehlerstand_woche_minus1
            - zaehlerstand_woche_minus2
            - zaehlerstand_woche_minus3
            - zaehlerstand_monat_minus1
            - zaehlerstand_monat_minus2
            - zaehlerstand_monat_minus3
            - zaehlerstand_jahr_minus1
            - zaehlerstand_jahr_minus2
            - zaehlerstand_jahr_minus3
            - minmax_last_24h_min
            - minmax_last_24h_max
            - minmax_last_24h_avg
            - minmax_last_7d_min
            - minmax_last_7d_max
            - minmax_last_7d_avg
            - minmax_heute_min
            - minmax_heute_max
            - minmax_heute_avg
            - minmax_heute_minus1_min
            - minmax_heute_minus1_max
            - minmax_heute_minus1_avg
            - minmax_heute_minus2_min
            - minmax_heute_minus2_max
            - minmax_heute_minus2_avg
            - minmax_heute_minus3_min
            - minmax_heute_minus3_max
            - minmax_heute_minus3_avg
            - minmax_tag_min
            - minmax_tag_max
            - minmax_tag_avg
            - minmax_tag_minus1_min
            - minmax_tag_minus1_max
            - minmax_tag_minus1_avg
            - minmax_tag_minus2_min
            - minmax_tag_minus2_max
            - minmax_tag_minus2_avg
            - minmax_tag_minus3_min
            - minmax_tag_minus3_max
            - minmax_tag_minus3_avg
            - minmax_woche_min
            - minmax_woche_max
            - minmax_woche_minus1_min
            - minmax_woche_minus1_max
            - minmax_woche_minus1_avg
            - minmax_woche_minus2_min
            - minmax_woche_minus2_max
            - minmax_woche_minus2_avg
            - minmax_monat_min
            - minmax_monat_max
            - minmax_monat_minus1_min
            - minmax_monat_minus1_max
            - minmax_monat_minus1_avg
            - minmax_monat_minus2_min
            - minmax_monat_minus2_max
            - minmax_monat_minus2_avg
            - minmax_jahr_min
            - minmax_jahr_max
            - minmax_jahr_minus1_min
            - minmax_jahr_minus1_max
            - minmax_jahr_minus1_avg
            - tagesmitteltemperatur_heute
            - tagesmitteltemperatur_heute_minus1
            - tagesmitteltemperatur_heute_minus2
            - tagesmitteltemperatur_heute_minus3
            - tagesmitteltemperatur_tag
            - tagesmitteltemperatur_tag_minus1
            - tagesmitteltemperatur_tag_minus2
            - tagesmitteltemperatur_tag_minus3
            - serie_minmax_monat_min_15m
            - serie_minmax_monat_max_15m
            - serie_minmax_monat_avg_15m
            - serie_minmax_woche_min_30w
            - serie_minmax_woche_max_30w
            - serie_minmax_woche_avg_30w
            - serie_minmax_tag_min_30d
            - serie_minmax_tag_max_30d
            - serie_minmax_tag_avg_30d
            - serie_verbrauch_tag_30d
            - serie_verbrauch_woche_30w
            - serie_verbrauch_monat_18m
            - serie_zaehlerstand_tag_30d
            - serie_zaehlerstand_woche_30w
            - serie_zaehlerstand_monat_18m
            - serie_waermesumme_monat_24m
            - serie_kaeltesumme_monat_24m
            - serie_tagesmittelwert_0d
            - serie_tagesmittelwert_stunde_0d
            - serie_tagesmittelwert_stunde_30_0d
            - serie_tagesmittelwert_tag_stunde_30d
            - general_oldest_value
            - general_oldest_log
            - kaeltesumme
            - waermesumme
            - gruenlandtempsumme
            - wachstumsgradtage
            - wuestentage
            - heisse_tage
            - tropennaechte
            - sommertage
            - heiztage
            - vegetationstage
            - frosttage
            - eistage
            - tagesmitteltemperatur
            - db_request
            - minmax
            - minmax_last
            - verbrauch
            - zaehlerstand
        valid_list_description:
        # NOTE: valid_list_description is automatically created by using item_attributes_master.py
            - Verbrauch am heutigen Tag (Differenz zwischen aktuellem Wert und den Wert am Ende des vorherigen Tages)
            - Verbrauch am heutigen Tag (Differenz zwischen aktuellem Wert und den Wert am Ende des vorherigen Tages)
            - Verbrauch in der aktuellen Woche
            - Verbrauch im aktuellen Monat
            - Verbrauch im aktuellen Jahr
            - Verbrauch innerhalb letzten 24h
            - Verbrauch innerhalb letzten 7 Tage
            - Verbrauch gestern (heute -1 Tag) (Differenz zwischen Wert am Ende des gestrigen Tages und dem Wert am Ende des Tages davor)
            - Verbrauch vorgestern (heute -2 Tage)
            - Verbrauch heute -3 Tage
            - Verbrauch heute -4 Tage
            - Verbrauch heute -5 Tage
            - Verbrauch heute -6 Tage
            - Verbrauch heute -7 Tage
            - Verbrauch heute -8 Tage
            - Verbrauch gestern (heute -1 Tag) (Differenz zwischen Wert am Ende des gestrigen Tages und dem Wert am Ende des Tages davor)
            - Verbrauch vorgestern (heute -2 Tage)
            - Verbrauch heute -3 Tage
            - Verbrauch heute -4 Tage
            - Verbrauch heute -5 Tage
            - Verbrauch heute -6 Tage
            - Verbrauch heute -7 Tage
            - Verbrauch heute -8 Tage
            - Verbrauch Vorwoche (aktuelle Woche -1)
            - Verbrauch aktuelle Woche -2 Wochen
            - Verbrauch aktuelle Woche -3 Wochen
            - Verbrauch aktuelle Woche -4 Wochen
            - Verbrauch Vormonat (aktueller Monat -1)
            - Verbrauch aktueller Monat -2 Monate
            - Verbrauch aktueller Monat -3 Monate
            - Verbrauch aktueller Monat -4 Monate
            - Verbrauch aktueller Monat -12 Monate
            - Verbrauch Vorjahr (aktuelles Jahr -1 Jahr)
            - Verbrauch aktuelles Jahr -2 Jahre
            - Verbrauch aktuelles Jahr -3 Jahre
            - Verbrauch der letzten 12 Monate ausgehend im Ende des letzten Tages
            - Verbrauch der letzten 12 Monate ausgehend im Ende des letzten Tages
            - Verbrauch der letzten 12 Monate ausgehend im Ende der letzten Woche
            - Verbrauch der letzten 12 Monate ausgehend im Ende des letzten Monats
            - Verbrauch der letzten 12 Monate ausgehend im Ende des letzten Jahres
            - Verbrauch seit dem 1.1. bis zum heutigen Tag des Vorjahres
            - Verbrauch seit dem 1.1. bis zum heutigen Tag vor 2 Jahren
            - Verbrauch seit dem 1.1. bis zum heutigen Tag vor 3 Jahren
            - Zählerstand / Wert am Ende des letzten Tages (heute -1 Tag)
            - Zählerstand / Wert am Ende des vorletzten Tages (heute -2 Tag)
            - Zählerstand / Wert am Ende des vorvorletzten Tages (heute -3 Tag)
            - Zählerstand / Wert am Ende des letzten Tages (heute -1 Tag)
            - Zählerstand / Wert am Ende des vorletzten Tages (heute -2 Tag)
            - Zählerstand / Wert am Ende des vorvorletzten Tages (heute -3 Tag)
            - Zählerstand / Wert am Ende der vorvorletzten Woche (aktuelle Woche -1 Woche)
            - Zählerstand / Wert am Ende der vorletzten Woche (aktuelle Woche -2 Wochen)
            - Zählerstand / Wert am Ende der aktuellen Woche -3 Wochen
            - Zählerstand / Wert am Ende des letzten Monates (aktueller Monat -1 Monat)
            - Zählerstand / Wert am Ende des vorletzten Monates (aktueller Monat -2 Monate)
            - Zählerstand / Wert am Ende des aktuellen Monats -3 Monate
            - Zählerstand / Wert am Ende des letzten Jahres (aktuelles Jahr -1 Jahr)
            - Zählerstand / Wert am Ende des vorletzten Jahres (aktuelles Jahr -2 Jahre)
            - Zählerstand / Wert am Ende des aktuellen Jahres -3 Jahre
            - minimaler Wert der letzten 24h
            - maximaler Wert der letzten 24h
            - durchschnittlicher Wert der letzten 24h
            - minimaler Wert der letzten 7 Tage
            - maximaler Wert der letzten 7 Tage
            - durchschnittlicher Wert der letzten 7 Tage
            - Minimalwert seit Tagesbeginn
            - Maximalwert seit Tagesbeginn
            - Durschnittswert seit Tagesbeginn
            - Minimalwert gestern (heute -1 Tag)
            - Maximalwert gestern (heute -1 Tag)
            - Durchschnittswert gestern (heute -1 Tag)
            - Minimalwert vorgestern (heute -2 Tage)
            - Maximalwert vorgestern (heute -2 Tage)
            - Durchschnittswert vorgestern (heute -2 Tage)
            - Minimalwert heute vor 3 Tagen
            - Maximalwert heute vor 3 Tagen
            - Durchschnittswert heute vor 3 Tagen
            - Minimalwert seit Tagesbeginn
            - Maximalwert seit Tagesbeginn
            - Durschnittswert seit Tagesbeginn
            - Minimalwert gestern (heute -1 Tag)
            - Maximalwert gestern (heute -1 Tag)
            - Durchschnittswert gestern (heute -1 Tag)
            - Minimalwert vorgestern (heute -2 Tage)
            - Maximalwert vorgestern (heute -2 Tage)
            - Durchschnittswert vorgestern (heute -2 Tage)
            - Minimalwert heute vor 3 Tagen
            - Maximalwert heute vor 3 Tagen
            - Durchschnittswert heute vor 3 Tagen
            - Minimalwert seit Wochenbeginn
            - Maximalwert seit Wochenbeginn
            - Minimalwert Vorwoche (aktuelle Woche -1)
            - Maximalwert Vorwoche (aktuelle Woche -1)
            - Durchschnittswert Vorwoche (aktuelle Woche -1)
            - Minimalwert aktuelle Woche -2 Wochen
            - Maximalwert aktuelle Woche -2 Wochen
            - Durchschnittswert aktuelle Woche -2 Wochen
            - Minimalwert seit Monatsbeginn
            - Maximalwert seit Monatsbeginn
            - Minimalwert Vormonat (aktueller Monat -1)
            - Maximalwert Vormonat (aktueller Monat -1)
            - Durchschnittswert Vormonat (aktueller Monat -1)
            - Minimalwert aktueller Monat -2 Monate
            - Maximalwert aktueller Monat -2 Monate
            - Durchschnittswert aktueller Monat -2 Monate
            - Minimalwert seit Jahresbeginn
            - Maximalwert seit Jahresbeginn
            - Minimalwert Vorjahr (aktuelles Jahr -1 Jahr)
            - Maximalwert Vorjahr (aktuelles Jahr -1 Jahr)
            - Durchschnittswert Vorjahr (aktuelles Jahr -1 Jahr)
            - Tagesmitteltemperatur heute
            - Tagesmitteltemperatur des letzten Tages (heute -1 Tag)
            - Tagesmitteltemperatur des vorletzten Tages (heute -2 Tag)
            - Tagesmitteltemperatur des vorvorletzten Tages (heute -3 Tag)
            - Tagesmitteltemperatur heute
            - Tagesmitteltemperatur des letzten Tages (heute -1 Tag)
            - Tagesmitteltemperatur des vorletzten Tages (heute -2 Tag)
            - Tagesmitteltemperatur des vorvorletzten Tages (heute -3 Tag)
            - monatlicher Minimalwert der letzten 15 Monate (gleitend)
            - monatlicher Maximalwert der letzten 15 Monate (gleitend)
            - monatlicher Mittelwert der letzten 15 Monate (gleitend)
            - wöchentlicher Minimalwert der letzten 30 Wochen (gleitend)
            - wöchentlicher Maximalwert der letzten 30 Wochen (gleitend)
            - wöchentlicher Mittelwert der letzten 30 Wochen (gleitend)
            - täglicher Minimalwert der letzten 30 Tage (gleitend)
            - täglicher Maximalwert der letzten 30 Tage (gleitend)
            - täglicher Mittelwert der letzten 30 Tage (gleitend)
            - Verbrauch pro Tag der letzten 30 Tage
            - Verbrauch pro Woche der letzten 30 Wochen
            - Verbrauch pro Monat der letzten 18 Monate
            - Zählerstand am Tagesende der letzten 30 Tage
            - Zählerstand am Wochenende der letzten 30 Wochen
            - Zählerstand am Monatsende der letzten 18 Monate
            - monatliche Wärmesumme der letzten 24 Monate
            - monatliche Kältesumme der letzten 24 Monate
            - Tagesmittelwert für den aktuellen Tag
            - Stundenmittelwert für den aktuellen Tag
            - Stundenmittelwert für den aktuellen Tag
            - Stundenmittelwert pro Tag der letzten 30 Tage (bspw. zur Berechnung der Tagesmitteltemperatur basierend auf den Mittelwert der Temperatur pro Stunde
            - Ausgabe des ältesten Wertes des entsprechenden "Parent-Items" mit database Attribut
            - Ausgabe des Timestamp des ältesten Eintrages des entsprechenden "Parent-Items" mit database Attribut
            - 'Berechnet die Kältesumme für einen Zeitraum, db_addon_params: (year=optional, month=optional)'
            - 'Berechnet die Wärmesumme für einen Zeitraum, db_addon_params: (year=optional, month=optional)'
            - 'Berechnet die Grünlandtemperatursumme für einen Zeitraum, db_addon_params: (year=optional)'
            - Berechnet die Wachstumsgradtage auf Basis der stündlichen Durchschnittswerte eines Tages für das laufende Jahr mit an Angabe des Temperaturschwellenwertes (threshold=Schwellentemperatur)
            - 'Berechnet die Anzahl der Wüstentage des Jahres, db_addon_params: (year=optional)'
            - 'Berechnet die Anzahl der heissen Tage des Jahres, db_addon_params: (year=optional)'
            - 'Berechnet die Anzahl der Tropennächte des Jahres, db_addon_params: (year=optional)'
            - 'Berechnet die Anzahl der Sommertage des Jahres, db_addon_params: (year=optional)'
            - 'Berechnet die Anzahl der Heiztage des Jahres, db_addon_params: (year=optional)'
            - 'Berechnet die Anzahl der Vegatationstage des Jahres, db_addon_params: (year=optional)'
            - 'Berechnet die Anzahl der Frosttage des Jahres, db_addon_params: (year=optional)'
            - 'Berechnet die Anzahl der Eistage des Jahres, db_addon_params: (year=optional)'
            - Berechnet die Tagesmitteltemperatur auf Basis der stündlichen Durchschnittswerte eines Tages für die angegebene Anzahl von Tagen (timeframe=day, count=integer)
            - 'Abfrage der DB: db_addon_params: (func=mandatory, item=mandatory, timespan=mandatory, start=optional, end=optional, count=optional, group=optional, group2=optional)'
            - 'Berechnet einen min/max/avg Wert für einen bestimmen Zeitraum:  db_addon_params: (func=mandatory, timeframe=mandatory, start=mandatory)'
            - 'Berechnet einen min/max/avg Wert für ein bestimmtes Zeitfenster von jetzt zurück:  db_addon_params: (func=mandatory, timeframe=mandatory, start=mandatory, end=mandatory)'
            - 'Berechnet einen Verbrauchswert für einen bestimmen Zeitraum:  db_addon_params: (timeframe=mandatory, start=mandatory end=mandatory)'
            - 'Berechnet einen Zählerstand für einen bestimmen Zeitpunkt:  db_addon_params: (timeframe=mandatory, start=mandatory)'
        valid_list_item_type:
        # NOTE: valid_list_item_type is automatically created by using item_attributes_master.py
            - num
            - num
            - num
            - num
            - num
            - num
            - num
            - num
            - num
            - num
            - num
            - num
            - num
            - num
            - num
            - num
            - num
            - num
            - num
            - num
            - num
            - num
            - num
            - num
            - num
            - num
            - num
            - num
            - num
            - num
            - num
            - num
            - num
            - num
            - num
            - num
            - num
            - num
            - num
            - num
            - num
            - num
            - num
            - num
            - num
            - num
            - num
            - num
            - num
            - num
            - num
            - num
            - num
            - num
            - num
            - num
            - num
            - num
            - num
            - num
            - num
            - num
            - num
            - num
            - num
            - num
            - num
            - num
            - num
            - num
            - num
            - num
            - num
            - num
            - num
            - num
            - num
            - num
            - num
            - num
            - num
            - num
            - num
            - num
            - num
            - num
            - num
            - num
            - num
            - num
            - num
            - num
            - num
            - num
            - num
            - num
            - num
            - num
            - num
            - num
            - num
            - num
            - num
            - num
            - num
            - num
            - num
            - num
            - num
            - num
            - num
            - num
            - num
            - num
            - num
            - num
            - num
            - list
            - list
            - list
            - list
            - list
            - list
            - list
            - list
            - list
            - list
            - list
            - list
            - list
            - list
            - list
            - list
            - list
            - list
            - list
            - list
            - list
            - num
            - list
            - num
            - num
            - num
            - num
            - num
            - num
            - num
            - num
            - num
            - num
            - num
            - num
            - list
            - list
            - num
            - num
            - num
            - num
        valid_list_calculation:
        # NOTE: valid_list_calculation is automatically created by using item_attributes_master.py
            - daily
            - daily
            - weekly
            - monthly
            - yearly
            - hourly
            - hourly
            - daily
            - daily
            - daily
            - daily
            - daily
            - daily
            - daily
            - daily
            - daily
            - daily
            - daily
            - daily
            - daily
            - daily
            - daily
            - daily
            - weekly
            - weekly
            - weekly
            - weekly
            - monthly
            - monthly
            - monthly
            - monthly
            - monthly
            - yearly
            - yearly
            - yearly
            - daily
            - daily
            - weekly
            - monthly
            - yearly
            - daily
            - daily
            - daily
            - daily
            - daily
            - daily
            - daily
            - daily
            - daily
            - weekly
            - weekly
            - weekly
            - monthly
            - monthly
            - monthly
            - yearly
            - yearly
            - yearly
            - daily
            - daily
            - daily
            - daily
            - daily
            - daily
            - daily
            - daily
            - daily
            - daily
            - daily
            - daily
            - daily
            - daily
            - daily
            - daily
            - daily
            - daily
            - daily
            - daily
            - daily
            - daily
            - daily
            - daily
            - daily
            - daily
            - daily
            - daily
            - daily
            - daily
            - weekly
            - weekly
            - weekly
            - weekly
            - weekly
            - weekly
            - weekly
            - weekly
            - monthly
            - monthly
            - monthly
            - monthly
            - monthly
            - monthly
            - monthly
            - monthly
            - yearly
            - yearly
            - yearly
            - yearly
            - yearly
            - daily
            - daily
            - daily
            - daily
            - daily
            - daily
            - daily
            - daily
            - monthly
            - monthly
            - monthly
            - weekly
            - weekly
            - weekly
            - daily
            - daily
            - daily
            - daily
            - weekly
            - monthly
            - daily
            - weekly
            - monthly
            - monthly
            - monthly
            - daily
            - daily
            - daily
            - daily
            - None
            - None
            - daily
            - daily
            - daily
            - daily
            - daily
            - daily
            - daily
            - daily
            - daily
            - daily
            - daily
            - daily
            - daily
            - group
            - timeframe
            - timeframe
            - timeframe
            - timeframe
    db_addon_info:
        type: str
        description:
            de: Info-Funktion des DB-Addon Plugins
            en: Info-Function of DB-Addon Plugins
        valid_list:
        # NOTE: valid_list is automatically created by using item_attributes_master.py
            - db_version
        valid_list_description:
        # NOTE: valid_list_description is automatically created by using item_attributes_master.py
            - Version der verbundenen Datenbank
        valid_list_item_type:
        # NOTE: valid_list_item_type is automatically created by using item_attributes_master.py
            - str
        valid_list_calculation:
        # NOTE: valid_list_calculation is automatically created by using item_attributes_master.py
            - no
    db_addon_admin:
        type: str
        description:
            de: Admin-Funktion des DB-Addon Plugins
            en: Admin-Function of DB-Addon Plugins
        valid_list:
        # NOTE: valid_list is automatically created by using item_attributes_master.py
            - suspend
            - recalc_all
            - clean_cache_values
        valid_list_description:
        # NOTE: valid_list_description is automatically created by using item_attributes_master.py
            - Unterbricht die Aktivitäten des Plugin
            - Startet einen Neuberechnungslauf aller on-demand Items
            - Löscht Plugin-Cache und damit alle im Plugin zwischengespeicherten Werte
        valid_list_item_type:
        # NOTE: valid_list_item_type is automatically created by using item_attributes_master.py
            - bool
            - bool
            - bool
        valid_list_calculation:
        # NOTE: valid_list_calculation is automatically created by using item_attributes_master.py
            - no
            - no
            - no
    db_addon_params:
        type: str
        description:
            de: Parameter für eine Auswertefunktion des DB-Addon Plugins im Format 'kwargs' enclosed in quotes like 'keyword=argument, keyword=argument'
            en: Parameters of a DB-Addon Plugin evaluation function. Need to have format of 'kwargs' enclosed in quotes like 'keyword=argument, keyword=argument'
    db_addon_params_dict:
        type: dict
        description:
            de: Parameter für eine Auswertefunktion des DB-Addon Plugins im Format eines Dictionary
            en: Parameters of a DB-Addon Plugin evaluation function. Need to have format of a dictionary
    db_addon_startup:
        type: bool
        description:
            de: Ausführen der Berechnung bei Plugin Start (mit zeitlichem Abstand, wie in den Plugin Parametern definiert)
            en: Run function in startup of plugin (with delay, set in plugin parameters)
    db_addon_ignore_value:
        type: num
        description:
            de: Wert der bei Abfrage bzw. Auswertung der Datenbank für diese Item ignoriert werden soll
            en: Value which will be ignored at database query
    db_addon_ignore_value_list:
        type: list(str)
        description:
            de: "Liste von Vergleichsoperatoren, die bei Abfrage bzw. Auswertung der Datenbank für dieses Item berücksichtigt werden sollen. Bsp: ['> 0', '< 35']"
            en: List of comparison operators which will be used at database query
    db_addon_database_item:
        type: str
        description:
            de: 'Optional: Pfad des zu verwendenden Items mit Database Attribut'
            en: 'Optional: Path of item with database attribut to be used'

item_structs:
    verbrauch_1:
        name: Struct für Verbrauchsauswertung bei Zählern mit stetig ansteigendem Zählerstand (Teil 1)
        verbrauch_tag:
            name: Verbrauch am heutigen Tag
            db_addon_fct: verbrauch_tag
            db_addon_startup: yes
            type: num
            visu_acl: ro
            cache: yes

        verbrauch_last_24h:
            name: Verbrauch innerhalb der letzten 24h
            db_addon_fct: verbrauch_last_24h
            db_addon_startup: yes
            type: num
            visu_acl: ro
            cache: yes

        verbrauch_woche:
            name: Verbrauch seit Wochenbeginn
            db_addon_fct: verbrauch_woche
            db_addon_startup: yes
            type: num
            visu_acl: ro
            cache: yes

        verbrauch_monat:
            name: Verbrauch seit Monatsbeginn
            db_addon_fct: verbrauch_monat
            db_addon_startup: yes
            type: num
            visu_acl: ro
            cache: yes

        verbrauch_jahr:
            name: Verbrauch seit Jahresbeginn
            db_addon_fct: verbrauch_jahr
            db_addon_startup: yes
            type: num
            visu_acl: ro
            cache: yes

        verbrauch_rolling_12m:
            name: Verbrauch innerhalb der letzten 12 Monate ausgehend von gestern
            db_addon_fct: verbrauch_rolling_12m_tag_minus1
            db_addon_startup: yes
            type: num
            visu_acl: ro
            cache: yes

        verbrauch_tag_minus1:
            name: Verbrauch gestern
            db_addon_fct: verbrauch_tag_minus1
            db_addon_startup: yes
            type: num
            visu_acl: ro
            cache: yes

        verbrauch_tag_minus2:
            name: Verbrauch vorgestern
            db_addon_fct: verbrauch_tag_minus2
            db_addon_startup: yes
            type: num
            visu_acl: ro
            cache: yes

        verbrauch_tag_minus3:
            name: Verbrauch vor 3 Tagen
            db_addon_fct: verbrauch_tag_minus3
            db_addon_startup: yes
            type: num
            visu_acl: ro
            cache: yes

        verbrauch_woche_minus1:
            name: Verbrauch in der Vorwoche
            db_addon_fct: verbrauch_woche_minus1
            db_addon_startup: yes
            type: num
            visu_acl: ro
            cache: yes

        verbrauch_woche_minus2:
            name: Verbrauch vor 2 Wochen
            db_addon_fct: verbrauch_woche_minus2
            db_addon_startup: yes
            type: num
            visu_acl: ro
            cache: yes

        verbrauch_monat_minus1:
            name: Verbrauch im Vormonat
            db_addon_fct: verbrauch_monat_minus1
            db_addon_startup: yes
            type: num
            visu_acl: ro
            cache: yes

        verbrauch_monat_minus12:
            name: Verbrauch vor 12 Monaten
            db_addon_fct: verbrauch_monat_minus12
            db_addon_startup: yes
            type: num
            visu_acl: ro
            cache: yes

        verbrauch_vorjahreszeitraum:
            name: Verbrauch im Jahreszeitraum 1.1. bis jetzt vor einem Jahr
            db_addon_fct: verbrauch_jahreszeitraum_minus1
            db_addon_startup: yes
            type: num
            visu_acl: ro
            cache: yes

        verbrauch_verbrauch_rolling_12m_woche_minus1:
            name: Verbrauch innerhalb der letzten 12 Monate ausgehend vom Ende letzter Woche
            db_addon_fct: verbrauch_rolling_12m_woche_minus1
            db_addon_startup: yes
            type: num
            visu_acl: ro
            cache: yes

    verbrauch_2:
        name: Struct für Verbrauchsauswertung bei Zählern mit stetig ansteigendem Zählerstand (Teil 2)
        verbrauch_tag_minus4:
            name: Verbrauch vor 4 Tagen
            db_addon_fct: verbrauch_tag_minus4
            type: num
            visu_acl: ro
            cache: yes

        verbrauch_tag_minus5:
            name: Verbrauch vor 5 Tagen
            db_addon_fct: verbrauch_tag_minus5
            type: num
            visu_acl: ro
            cache: yes

        verbrauch_tag_minus6:
            name: Verbrauch vor 6 Tagen
            db_addon_fct: verbrauch_tag_minus6
            type: num
            visu_acl: ro
            cache: yes

        verbrauch_tag_minus7:
            name: Verbrauch vor 7 Tagen
            db_addon_fct: verbrauch_tag_minus7
            type: num
            visu_acl: ro
            cache: yes

        verbrauch_tag_minus8:
            name: Verbrauch vor 8 Tagen
            db_addon_fct: verbrauch_tag_minus8
            type: num
            visu_acl: ro
            cache: yes

        verbrauch_woche_minus3:
            name: Verbrauch vor 3 Wochen
            db_addon_fct: verbrauch_woche_minus3
            type: num
            visu_acl: ro
            cache: yes

        verbrauch_woche_minus4:
            name: Verbrauch vor 4 Wochen
            db_addon_fct: verbrauch_woche_minus4
            type: num
            visu_acl: ro
            cache: yes

        verbrauch_monat_minus2:
            name: Verbrauch vor 2 Monaten
            db_addon_fct: verbrauch_monat_minus2
            type: num
            visu_acl: ro
            cache: yes

        verbrauch_monat_minus3:
            name: Verbrauch vor 3 Monaten
            db_addon_fct: verbrauch_monat_minus3
            type: num
            visu_acl: ro
            cache: yes

        verbrauch_monat_minus4:
            name: Verbrauch vor 4 Monaten
            db_addon_fct: verbrauch_monat_minus4
            type: num
            visu_acl: ro
            cache: yes

    zaehlerstand_1:
        name: Struct für die Erfassung von Zählerständen zu bestimmten Zeitpunkten bei Zählern mit stetig ansteigendem Zählerstand
        zaehlerstand_gestern:
            name: Zählerstand zum Ende des gestrigen Tages
            db_addon_fct: zaehlerstand_tag_minus1
            db_addon_startup: yes
            type: num
            visu_acl: ro
            cache: yes

        zaehlerstand_woche_minus1:
            name: Zählerstand zum Ende der vorigen Woche
            db_addon_fct: zaehlerstand_woche_minus1
            db_addon_startup: yes
            type: num
            visu_acl: ro
            cache: yes

        zaehlerstand_monat_minus1:
            name: Zählerstand zum Ende des Vormonates
            db_addon_fct: zaehlerstand_monat_minus1
            db_addon_startup: yes
            type: num
            visu_acl: ro
            cache: yes

        zaehlerstand_monat_minus2:
            name: Zählerstand zum Monatsende vor 2 Monaten
            db_addon_fct: zaehlerstand_monat_minus2
            db_addon_startup: yes
            type: num
            visu_acl: ro
            cache: yes

        zaehlerstand_monat_minus3:
            name: Zählerstand zum Monatsende vor 3 Monaten
            db_addon_fct: zaehlerstand_monat_minus3
            db_addon_startup: yes
            type: num
            visu_acl: ro
            cache: yes

        zaehlerstand_jahr_minus1:
            name: Zählerstand am Ende des vorigen Jahres
            db_addon_fct: zaehlerstand_jahr_minus1
            db_addon_startup: yes
            type: num
            visu_acl: ro
            cache: yes

    minmax_1:
        name: Struct für Auswertung der Wertehistorie bei schwankenden Werten wie bspw. Temperatur oder Leistung (Teil 1)

        tag_min:
            name: Minimaler Wert seit Tagesbeginn
            db_addon_fct: minmax_tag_min
            db_addon_ignore_value: 0
            db_addon_startup: yes
            type: num
            cache: yes

        tag_max:
            name: Maximaler Wert seit Tagesbeginn
            db_addon_fct: minmax_tag_max
            db_addon_startup: yes
            type: num
            cache: yes

        tag_avg:
            name: Maximaler Wert seit Tagesbeginn
            db_addon_fct: minmax_tag_avg
            db_addon_startup: yes
            type: num

        last24h_min:
            name: Minimaler Wert in den letzten 24h (gleitend)
            db_addon_fct: minmax_last_24h_min
            db_addon_startup: yes
            type: num
            cache: yes

        last24h_max:
            name: Maximaler Wert in den letzten 24h (gleitend)
            db_addon_fct: minmax_last_24h_max
            db_addon_startup: yes
            type: num
            cache: yes

        woche_min:
            name: Minimaler Wert seit Wochenbeginn
            db_addon_fct: minmax_woche_min
            db_addon_startup: yes
            type: num
            cache: yes

        woche_max:
            name: Maximaler Wert seit Wochenbeginn
            db_addon_fct: minmax_woche_max
            db_addon_startup: yes
            type: num
            cache: yes

        monat_min:
            name: Minimaler Wert seit Monatsbeginn
            db_addon_fct: minmax_monat_min
            db_addon_startup: yes
            type: num
            cache: yes

        monat_max:
            name: Maximaler Wert seit Monatsbeginn
            db_addon_fct: minmax_monat_max
            db_addon_startup: yes
            type: num
            cache: yes

        jahr_min:
            name: Minimaler Wert seit Jahresbeginn
            db_addon_fct: minmax_jahr_min
            db_addon_startup: yes
            type: num
            cache: yes

        jahr_max:
            name: Maximaler Wert seit Jahresbeginn
            db_addon_fct: minmax_jahr_max
            db_addon_startup: yes
            type: num
            cache: yes

        tag_minus1_min:
            name: Minimaler Wert gestern
            db_addon_fct: minmax_tag_minus1_min
            db_addon_startup: yes
            type: num
            cache: yes

        tag_minus1_max:
            name: Maximaler Wert gestern
            db_addon_fct: minmax_tag_minus1_max
            db_addon_startup: yes
            type: num
            cache: yes

        tag_minus1_avg:
            name: Durchschnittlicher Wert gestern
            db_addon_fct: minmax_tag_minus1_avg
            db_addon_startup: yes
            type: num
            cache: yes

        woche_minus1_min:
            name: Minimaler Wert in der Vorwoche
            db_addon_fct: minmax_woche_minus1_min
            db_addon_startup: yes
            type: num
            cache: yes

        woche_minus1_max:
            name: Maximaler Wert in der Vorwoche
            db_addon_fct: minmax_woche_minus1_max
            db_addon_startup: yes
            type: num
            cache: yes

        woche_minus1_avg:
            name: Durchschnittlicher Wert in der Vorwoche
            db_addon_fct: minmax_woche_minus1_avg
            db_addon_startup: yes
            type: num
            cache: yes

        monat_minus1_min:
            name: Minimaler Wert im Vormonat
            db_addon_fct: minmax_monat_minus1_min
            db_addon_startup: yes
            type: num
            cache: yes

        monat_minus1_max:
            name: Maximaler Wert im Vormonat
            db_addon_fct: minmax_monat_minus1_max
            db_addon_startup: yes
            type: num
            cache: yes

        monat_minus1_avg:
            name: Durchschnittlicher Wert im Vormonat
            db_addon_fct: minmax_monat_minus1_avg
            db_addon_startup: yes
            type: num
            cache: yes

        jahr_minus1_min:
            name: Minimaler Wert im Vorjahr
            db_addon_fct: minmax_jahr_minus1_min
            db_addon_startup: yes
            type: num
            cache: yes

        jahr_minus1_max:
            name: Maximaler Wert im Vorjahr
            db_addon_fct: minmax_jahr_minus1_max
            db_addon_startup: yes
            type: num
            cache: yes

    minmax_2:
        name: Struct für Auswertung der Wertehistorie bei schwankenden Werten wie bspw. Temperatur oder Leistung (Teil 2)

        tag_minus2_min:
            name: Minimaler Wert vorgestern
            db_addon_fct: minmax_tag_minus2_min
            type: num
            cache: yes

        tag_minus2_max:
            name: Maximaler Wert vorgestern
            db_addon_fct: minmax_tag_minus2_max
            type: num
            cache: yes

        tag_minus2_avg:
            name: Durchschnittlicher Wert vorgestern
            db_addon_fct: minmax_tag_minus2_avg
            type: num
            cache: yes

        tag_minus3_min:
            name: Minimaler Wert vor 3 Tagen
            db_addon_fct: minmax_tag_minus3_min
            type: num
            cache: yes

        tag_minus3_max:
            name: Maximaler Wert vor 3 Tagen
            db_addon_fct: minmax_tag_minus3_max
            type: num
            cache: yes

        tag_minus3_avg:
            name: Durchschnittlicher Wert vor 3 Tagen
            db_addon_fct: minmax_tag_minus3_avg
            type: num
            cache: yes

        woche_minus2_min:
            name: Minimaler Wert in der Woche vor 2 Wochen
            db_addon_fct: minmax_woche_minus2_min
            type: num
            cache: yes

        woche_minus2_max:
            name: Maximaler Wert in der Woche vor 2 Wochen
            db_addon_fct: minmax_woche_minus2_max
            type: num
            cache: yes

        woche_minus2_avg:
            name: Durchschnittlicher Wert in der Woche vor 2 Wochen
            db_addon_fct: minmax_woche_minus2_avg
            type: num
            cache: yes

        monat_minus2_min:
            name: Minimaler Wert im Monat vor 2 Monaten
            db_addon_fct: minmax_monat_minus2_min
            type: num
            cache: yes

        monat_minus2_max:
            name: Maximaler Wert im Monat vor 2 Monaten
            db_addon_fct: minmax_monat_minus2_max
            type: num
            cache: yes

        monat_minus2_avg:
            name: Durchschnittlicher Wert im Monat vor 2 Monaten
            db_addon_fct: minmax_monat_minus2_avg
            type: num
            cache: yes

item_attribute_prefixes: NONE

plugin_functions:
    fetch_log:
        type: list
        description:
            de: Liefert für das angegebene Item und die Parameter das Abfrageergebnis zurück
            en: Return the database request result for the given item and parameters
            # mit dieser Funktion ist es möglich, eine Liste der "func" Werte pro "group" / "group2" eines "item" von "start""timespan" bis "end""timespan" oder von "start""timespan" bis "count" ausgegeben zu lassen
            # bspw. minimale Tagestemperatur vom Item "outdoor.temp" der letzten 10 Tage startend von gestern davor --> func=min, item=outdoor.temp, timespan=day, start=1, count=10, group=day
            # bspw. maximal Tagestemperatur vom Item "outdoor.temp" von jetzt bis 2 Monate davor --> func=max, item=outdoor.temp, timeframe=month, start=0, end=2, group=day
        parameters:
            func:
                type: str
                description:
                    de: zu verwendende Abfragefunktion
                    en: database function to be used
                mandatory: true
                valid_list:
                    - min               # Minimalwerte
                    - max               # Maximalwerte
                    - sum               # Summe
                    - on
                    - integrate
                    - sum_max
                    - sum_avg
                    - sum_min_neg
                    - diff_max
            item:
                type: foo
                description:
                    de: Das Item-Objekt oder die Item_ID der DB
                    en: An item object
                mandatory: true
            timeframe:
                type: str
                description:
                    de: Zeitinkrement für die DB-Abfrage
                    en: time increment for db-request
                mandatory: true
                valid_list:
                    - day
                    - week
                    - month
                    - year
            start:
                type: int
                description:
                    de: 'Zeitlicher Beginn der DB-Abfrage: x Zeitinkrementen von jetzt in die Vergangenheit'
                    en: start point in time for db-request; x time increments from now into the past
            end:
                type: int
                description:
                    de: 'Zeitliches Ende der DB-Abfrage: x Zeitinkrementen von jetzt in die Vergangenheit'
                    en: end point in time for db-request; x time increments from now into the past
            count:
                type: int
                description:
                    de: Anzahl der Zeitinkremente, vom Start in die Vergangenheit abzufragen sind. Alternative zu 'end'
                    en: number of time increments from start point in time into the past. can be used alternativly to 'end'
            group:
                type: str
                description:
                    de: erste Gruppierung der DB-Abfrage
                    en: first grouping for the db-request
                valid_list:
                    - day
                    - week
                    - month
                    - year
            group2:
                type: str
                description:
                    de: zweite Gruppierung der DB-Abfrage
                    en: second grouping for the db-request
                valid_list:
                    - day
                    - week
                    - month
                    - year

    db_version:
        type: str
        description:
            de: Liefer die verwendete Version der Datenbank
            en: Return the database version

    suspend:
        type: bool
        description:
            de: Pausiert die Berechnungen des Plugins
            en: Suspends value evaluation of plugin

logic_parameters: NONE<|MERGE_RESOLUTION|>--- conflicted
+++ resolved
@@ -11,13 +11,8 @@
 #    keywords: iot xyz
 #    documentation: https://github.com/smarthomeNG/smarthome/wiki/CLI-Plugin        # url of documentation (wiki) page
     support: https://knx-user-forum.de/forum/supportforen/smarthome-py/1848494-support-thread-databaseaddon-plugin
-<<<<<<< HEAD
     version: 1.2.9                  # Plugin version (must match the version specified in __init__.py)
     sh_minversion: 1.9.3.5          # minimum shNG version to use this plugin
-=======
-    version: 1.2.8                  # Plugin version (must match the version specified in __init__.py)
-    sh_minversion: '1.9.3.5'          # minimum shNG version to use this plugin
->>>>>>> eee360da
 #    sh_maxversion:                 # maximum shNG version to use this plugin (leave empty if latest)
     py_minversion: '3.8'              # minimum Python version to use for this plugin
 #    py_maxversion:                 # maximum Python version to use for this plugin (leave empty if latest)
