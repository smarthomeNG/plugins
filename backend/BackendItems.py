#!/usr/bin/env python3
# -*- coding: utf8 -*-
#########################################################################
# Copyright 2016-       René Frieß                  rene.friess@gmail.com
#                       Martin Sinn                         m.sinn@gmx.de
#                       Bernd Meiners
#                       Christian Strassburg          c.strassburg@gmx.de
#########################################################################
#  Backend plugin for SmartHomeNG
#
#  This plugin is free software: you can redistribute it and/or modify
#  it under the terms of the GNU General Public License as published by
#  the Free Software Foundation, either version 3 of the License, or
#  (at your option) any later version.
#
#  This plugin is distributed in the hope that it will be useful,
#  but WITHOUT ANY WARRANTY; without even the implied warranty of
#  MERCHANTABILITY or FITNESS FOR A PARTICULAR PURPOSE.  See the
#  GNU General Public License for more details.
#
#  You should have received a copy of the GNU General Public License
#  along with this plugin. If not, see <http://www.gnu.org/licenses/>.
#########################################################################

import cherrypy
import platform
import collections
import datetime
import pwd
import html
import subprocess
import socket
import sys
import threading
import os
import lib.config
from lib.item import Items
from lib.logic import Logics
import lib.logic  # zum Test (für generate bytecode -> durch neues API ersetzen)
from lib.model.smartplugin import SmartPlugin
from .utils import *

import lib.item_conversion


class BackendItems:

    def __init__(self):

        self.items = Items.get_instance()
        self.logger.info("BackendItems __init__ {}".format(self.items))

        # -----------------------------------------------------------------------------------

<<<<<<< HEAD
    def __init__(self):

        self.logger.debug("BackendItems __init__ {}".format(''))        


    # -----------------------------------------------------------------------------------
=======
>>>>>>> 4abccaff
    #    ITEMS
    # -----------------------------------------------------------------------------------

    @cherrypy.expose
    def items_html(self, item_path=None):
        """
        display a list of items
        """
        return self.render_template('items.html', item_count=self.items.item_count(), item_path=item_path,
                                    items=sorted(self.items.return_items(), key=lambda k: str.lower(k['_path']),
                                                 reverse=False))

    @cherrypy.expose
    def items_json(self, mode="tree"):
        """
        returns a list of items as json structure

        :param mode:             tree (default) or list structure
        """
        items_sorted = sorted(self.items.return_items(), key=lambda k: str.lower(k['_path']), reverse=False)

        if mode == 'tree':
            parent_items_sorted = []
            for item in items_sorted:
                if "." not in item._path:
                    parent_items_sorted.append(item)

            item_data = self._build_item_tree(parent_items_sorted)
            return json.dumps(item_data)
        else:
            item_list = []
            for item in items_sorted:
                item_list.append(item._path)
            return json.dumps(item_list)

    @cherrypy.expose
    def cache_check_json_html(self):
        """
        returns a list of items as json structure
        """
        cache_path = "%s/var/cache/" % self._sh_dir
        from os import listdir
        from os.path import isfile, join
        onlyfiles = [f for f in listdir(cache_path) if isfile(join(cache_path, f))]
        unused_cache_files = []
        for file in onlyfiles:
            if not file.find(".") == 0:  # filter .gitignore etc.
                item = self.items.return_item(file)
                no_cache_file = False;
                if item is None:
                    no_cache_file = True
                elif not item._cache:
                    no_cache_file = True

                if no_cache_file:
                    file_data = {}
                    file_data['last_modified'] = datetime.datetime.fromtimestamp(
                        int(os.path.getmtime(cache_path + file))
                    ).strftime('%Y-%m-%d %H:%M:%S')
                    file_data['created'] = datetime.datetime.fromtimestamp(
                        int(os.path.getctime(cache_path + file))
                    ).strftime('%Y-%m-%d %H:%M:%S')
                    file_data['filename'] = file
                    file_data['filename'] = file
                    unused_cache_files.append(file_data)

        return json.dumps(unused_cache_files)

    @cherrypy.expose
    def cache_file_delete_html(self, filename=''):
        """
        deletes a file from cache
        """
        if len(filename) > 0:
            file_path = "%s/var/cache/%s" % (self._sh_dir, filename)
            os.remove(file_path);

        return

    @cherrypy.expose
    def item_change_value_html(self, item_path, value):
        """
        Is called by items.html when an item value has been changed
        """
        item_data = []
        item = self.items.return_item(item_path)
        if self.updates_allowed:
            if 'num' in item.type():
                if "." in value or "," in value:
                    value = float(value)
                else:
                    value = int(value)
            item(value, caller='Backend')

        return

    def disp_str(self, val):
        s = str(val)
        if s == 'False':
            s = '-'
        elif s == 'None':
            s = '-'
        return s

    def age_to_string(self, days, hours, minutes, seconds):
        s = ''
        if days > 0:
            s += str(int(days)) + ' '
            if days == 1:
                s += translate('Tag')
            else:
                s += translate('Tage')
            s += ', '
        if (hours > 0) or (s != ''):
            s += str(int(hours)) + ' '
            if hours == 1:
                s += translate('Stunde')
            else:
                s += translate('Stunden')
            s += ', '
        if (minutes > 0) or (s != ''):
            s += str(int(minutes)) + ' '
            if minutes == 1:
                s += translate('Minute')
            else:
                s += translate('Minuten')
            s += ', '
        if days > 0:
            s += str(int(seconds))
        else:
            s += str("%.2f" % seconds)
        s += ' ' + translate('Sekunden')
        return s

    def disp_age(self, age):
        days = 0
        hours = 0
        minutes = 0
        seconds = age
        if seconds >= 60:
            minutes = int(seconds / 60)
            seconds = seconds - 60 * minutes
            if minutes > 59:
                hours = int(minutes / 60)
                minutes = minutes - 60 * hours
                if hours > 23:
                    days = int(hours / 24)
                    hours = hours - 24 * days
        return self.age_to_string(days, hours, minutes, seconds)

    def list_to_displaystring(self, l):
        """
        """
        if type(l) is str:
            return l

        edit_string = ''
        for entry in l:
            if edit_string != '':
                edit_string += ' | '
            edit_string += str(entry)
        if edit_string == '':
            edit_string = '-'
        #        self.logger.info("list_to_displaystring: >{}<  -->  >{}<".format(l, edit_string))
        return edit_string

    def build_on_list(self, on_dest_list, on_eval_list):
        """
        build on_xxx data
        """
        on_list = []
        if on_dest_list is not None:
            if isinstance(on_dest_list, list):
                for on_dest, on_eval in zip(on_dest_list, on_eval_list):
                    if on_dest != '':
                        on_list.append(on_dest + ' = ' + on_eval)
                    else:
                        on_list.append(on_eval)
            else:
                if on_dest_list != '':
                    on_list.append(on_dest_list + ' = ' + on_eval_list)
                else:
                    on_list.append(on_eval_list)
        return on_list

    @cherrypy.expose
    def item_detail_json_html(self, item_path):
        """
        returns a list of items as json structure
        """
        item_data = []
        item = self.items.return_item(item_path)
        if item is not None:
            if item.type() is None or item.type() is '':
                prev_value = ''
                value = ''
            else:
                prev_value = item.prev_value()
                value = item._value

            if isinstance(prev_value, datetime.datetime):
                prev_value = str(prev_value)

            if 'str' in item.type():
                value = html.escape(value)
                prev_value = html.escape(prev_value)

            cycle = ''
            crontab = ''
            for entry in self._sh.scheduler._scheduler:
                if entry == "items." + item._path:
                    if self._sh.scheduler._scheduler[entry]['cycle']:
                        cycle = self._sh.scheduler._scheduler[entry]['cycle']
                    if self._sh.scheduler._scheduler[entry]['cron']:
                        crontab = html.escape(str(self._sh.scheduler._scheduler[entry]['cron']))
                    break
            if cycle == '':
                cycle = '-'
            if crontab == '':
                crontab = '-'

            changed_by = item.changed_by()
            if changed_by[-5:] == ':None':
                changed_by = changed_by[:-5]

            updated_by = item.updated_by()
            if updated_by[-5:] == ':None':
                updated_by = updated_by[:-5]

            if item.prev_age() < 0:
                prev_age = ''
            else:
                prev_age = self.disp_age(item.prev_update_age())
            if item.prev_update_age() < 0:
                prev_update_age = ''
            else:
                prev_update_age = self.disp_age(item.prev_update_age())

            if str(item._cache) == 'False':
                cache = 'off'
            else:
                cache = 'on'
            if str(item._enforce_updates) == 'False':
                enforce_updates = 'off'
            else:
                enforce_updates = 'on'

            item_conf_sorted = collections.OrderedDict(sorted(item.conf.items(), key=lambda t: str.lower(t[0])))
            if item_conf_sorted.get('sv_widget', '') != '':
                item_conf_sorted['sv_widget'] = html.escape(item_conf_sorted['sv_widget'])

            logics = []
            for trigger in item.get_logic_triggers():
                logics.append(html.escape(format(trigger)))
            triggers = []
            for trigger in item.get_method_triggers():
                trig = format(trigger)
                trig = trig[1:len(trig) - 27]
                triggers.append(html.escape(format(trig.replace("<", ""))))

            try:
                upd_age = item.update_age()
            except:
                # if used lib.items doesn't support update_age() function
                upd_age = item.age()

            # build on_update and on_change data
            on_update_list = self.build_on_list(item._on_update_dest_var, item._on_update)
            on_change_list = self.build_on_list(item._on_change_dest_var, item._on_change)

            self._trigger_condition_raw = item._trigger_condition_raw
            if self._trigger_condition_raw == []:
                self._trigger_condition_raw = ''

            data_dict = {'path': item._path,
                         'name': item._name,
                         'type': item.type(),
                         'value': value,
                         'age': self.disp_age(item.age()),
                         'update_age': self.disp_age(item.update_age()),
                         'last_update': str(item.last_update()),
                         'last_change': str(item.last_change()),
                         'changed_by': changed_by,
                         'updated_by': updated_by,
                         'previous_value': prev_value,
                         'previous_age': prev_age,
                         'previous_update_age': prev_update_age,
                         'previous_update': str(item.prev_update()),
                         'previous_change': str(item.prev_change()),
                         'enforce_updates': enforce_updates,
                         'cache': cache,
                         'eval': html.escape(self.disp_str(item._eval)),
                         'trigger': self.disp_str(item._trigger),
                         'trigger_condition': self.disp_str(item._trigger_condition),
                         'trigger_condition_raw': self.disp_str(self._trigger_condition_raw),
                         'on_update': html.escape(self.list_to_displaystring(on_update_list)),
                         'on_change': html.escape(self.list_to_displaystring(on_change_list)),
                         'log_change': self.disp_str(item._log_change),
                         'cycle': str(cycle),
                         'crontab': str(crontab),
                         'autotimer': self.disp_str(item._autotimer),
                         'threshold': self.disp_str(item._threshold),
                         'config': json.dumps(item_conf_sorted),
                         'logics': json.dumps(logics),
                         'triggers': json.dumps(triggers),
                         'filename': str(item._filename),
                         }

            # cast raw data to a string
            if item.type() in ['foo', 'list', 'dict']:
                data_dict['value'] = str(item._value)
                data_dict['previous_value'] = str(prev_value)

            item_data.append(data_dict)
            return json.dumps(item_data)
        else:
            self.logger.error("Requested item %s is None, check if item really exists." % item_path)
            return

    def _build_item_tree(self, parent_items_sorted):
        item_data = []

        for item in parent_items_sorted:
            nodes = self._build_item_tree(item.return_children())
            tags = []
            tags.append(len(nodes))
            item_data.append({'path': item._path, 'name': item._name, 'tags': tags, 'nodes': nodes})

        return item_data
<|MERGE_RESOLUTION|>--- conflicted
+++ resolved
@@ -1,392 +1,383 @@
-#!/usr/bin/env python3
-# -*- coding: utf8 -*-
-#########################################################################
-# Copyright 2016-       René Frieß                  rene.friess@gmail.com
-#                       Martin Sinn                         m.sinn@gmx.de
-#                       Bernd Meiners
-#                       Christian Strassburg          c.strassburg@gmx.de
-#########################################################################
-#  Backend plugin for SmartHomeNG
-#
-#  This plugin is free software: you can redistribute it and/or modify
-#  it under the terms of the GNU General Public License as published by
-#  the Free Software Foundation, either version 3 of the License, or
-#  (at your option) any later version.
-#
-#  This plugin is distributed in the hope that it will be useful,
-#  but WITHOUT ANY WARRANTY; without even the implied warranty of
-#  MERCHANTABILITY or FITNESS FOR A PARTICULAR PURPOSE.  See the
-#  GNU General Public License for more details.
-#
-#  You should have received a copy of the GNU General Public License
-#  along with this plugin. If not, see <http://www.gnu.org/licenses/>.
-#########################################################################
-
-import cherrypy
-import platform
-import collections
-import datetime
-import pwd
-import html
-import subprocess
-import socket
-import sys
-import threading
-import os
-import lib.config
-from lib.item import Items
-from lib.logic import Logics
-import lib.logic  # zum Test (für generate bytecode -> durch neues API ersetzen)
-from lib.model.smartplugin import SmartPlugin
-from .utils import *
-
-import lib.item_conversion
-
-
-class BackendItems:
-
-    def __init__(self):
-
-        self.items = Items.get_instance()
-        self.logger.info("BackendItems __init__ {}".format(self.items))
-
-        # -----------------------------------------------------------------------------------
-
-<<<<<<< HEAD
-    def __init__(self):
-
-        self.logger.debug("BackendItems __init__ {}".format(''))        
-
-
-    # -----------------------------------------------------------------------------------
-=======
->>>>>>> 4abccaff
-    #    ITEMS
-    # -----------------------------------------------------------------------------------
-
-    @cherrypy.expose
-    def items_html(self, item_path=None):
-        """
-        display a list of items
-        """
-        return self.render_template('items.html', item_count=self.items.item_count(), item_path=item_path,
-                                    items=sorted(self.items.return_items(), key=lambda k: str.lower(k['_path']),
-                                                 reverse=False))
-
-    @cherrypy.expose
-    def items_json(self, mode="tree"):
-        """
-        returns a list of items as json structure
-
-        :param mode:             tree (default) or list structure
-        """
-        items_sorted = sorted(self.items.return_items(), key=lambda k: str.lower(k['_path']), reverse=False)
-
-        if mode == 'tree':
-            parent_items_sorted = []
-            for item in items_sorted:
-                if "." not in item._path:
-                    parent_items_sorted.append(item)
-
-            item_data = self._build_item_tree(parent_items_sorted)
-            return json.dumps(item_data)
-        else:
-            item_list = []
-            for item in items_sorted:
-                item_list.append(item._path)
-            return json.dumps(item_list)
-
-    @cherrypy.expose
-    def cache_check_json_html(self):
-        """
-        returns a list of items as json structure
-        """
-        cache_path = "%s/var/cache/" % self._sh_dir
-        from os import listdir
-        from os.path import isfile, join
-        onlyfiles = [f for f in listdir(cache_path) if isfile(join(cache_path, f))]
-        unused_cache_files = []
-        for file in onlyfiles:
-            if not file.find(".") == 0:  # filter .gitignore etc.
-                item = self.items.return_item(file)
-                no_cache_file = False;
-                if item is None:
-                    no_cache_file = True
-                elif not item._cache:
-                    no_cache_file = True
-
-                if no_cache_file:
-                    file_data = {}
-                    file_data['last_modified'] = datetime.datetime.fromtimestamp(
-                        int(os.path.getmtime(cache_path + file))
-                    ).strftime('%Y-%m-%d %H:%M:%S')
-                    file_data['created'] = datetime.datetime.fromtimestamp(
-                        int(os.path.getctime(cache_path + file))
-                    ).strftime('%Y-%m-%d %H:%M:%S')
-                    file_data['filename'] = file
-                    file_data['filename'] = file
-                    unused_cache_files.append(file_data)
-
-        return json.dumps(unused_cache_files)
-
-    @cherrypy.expose
-    def cache_file_delete_html(self, filename=''):
-        """
-        deletes a file from cache
-        """
-        if len(filename) > 0:
-            file_path = "%s/var/cache/%s" % (self._sh_dir, filename)
-            os.remove(file_path);
-
-        return
-
-    @cherrypy.expose
-    def item_change_value_html(self, item_path, value):
-        """
-        Is called by items.html when an item value has been changed
-        """
-        item_data = []
-        item = self.items.return_item(item_path)
-        if self.updates_allowed:
-            if 'num' in item.type():
-                if "." in value or "," in value:
-                    value = float(value)
-                else:
-                    value = int(value)
-            item(value, caller='Backend')
-
-        return
-
-    def disp_str(self, val):
-        s = str(val)
-        if s == 'False':
-            s = '-'
-        elif s == 'None':
-            s = '-'
-        return s
-
-    def age_to_string(self, days, hours, minutes, seconds):
-        s = ''
-        if days > 0:
-            s += str(int(days)) + ' '
-            if days == 1:
-                s += translate('Tag')
-            else:
-                s += translate('Tage')
-            s += ', '
-        if (hours > 0) or (s != ''):
-            s += str(int(hours)) + ' '
-            if hours == 1:
-                s += translate('Stunde')
-            else:
-                s += translate('Stunden')
-            s += ', '
-        if (minutes > 0) or (s != ''):
-            s += str(int(minutes)) + ' '
-            if minutes == 1:
-                s += translate('Minute')
-            else:
-                s += translate('Minuten')
-            s += ', '
-        if days > 0:
-            s += str(int(seconds))
-        else:
-            s += str("%.2f" % seconds)
-        s += ' ' + translate('Sekunden')
-        return s
-
-    def disp_age(self, age):
-        days = 0
-        hours = 0
-        minutes = 0
-        seconds = age
-        if seconds >= 60:
-            minutes = int(seconds / 60)
-            seconds = seconds - 60 * minutes
-            if minutes > 59:
-                hours = int(minutes / 60)
-                minutes = minutes - 60 * hours
-                if hours > 23:
-                    days = int(hours / 24)
-                    hours = hours - 24 * days
-        return self.age_to_string(days, hours, minutes, seconds)
-
-    def list_to_displaystring(self, l):
-        """
-        """
-        if type(l) is str:
-            return l
-
-        edit_string = ''
-        for entry in l:
-            if edit_string != '':
-                edit_string += ' | '
-            edit_string += str(entry)
-        if edit_string == '':
-            edit_string = '-'
-        #        self.logger.info("list_to_displaystring: >{}<  -->  >{}<".format(l, edit_string))
-        return edit_string
-
-    def build_on_list(self, on_dest_list, on_eval_list):
-        """
-        build on_xxx data
-        """
-        on_list = []
-        if on_dest_list is not None:
-            if isinstance(on_dest_list, list):
-                for on_dest, on_eval in zip(on_dest_list, on_eval_list):
-                    if on_dest != '':
-                        on_list.append(on_dest + ' = ' + on_eval)
-                    else:
-                        on_list.append(on_eval)
-            else:
-                if on_dest_list != '':
-                    on_list.append(on_dest_list + ' = ' + on_eval_list)
-                else:
-                    on_list.append(on_eval_list)
-        return on_list
-
-    @cherrypy.expose
-    def item_detail_json_html(self, item_path):
-        """
-        returns a list of items as json structure
-        """
-        item_data = []
-        item = self.items.return_item(item_path)
-        if item is not None:
-            if item.type() is None or item.type() is '':
-                prev_value = ''
-                value = ''
-            else:
-                prev_value = item.prev_value()
-                value = item._value
-
-            if isinstance(prev_value, datetime.datetime):
-                prev_value = str(prev_value)
-
-            if 'str' in item.type():
-                value = html.escape(value)
-                prev_value = html.escape(prev_value)
-
-            cycle = ''
-            crontab = ''
-            for entry in self._sh.scheduler._scheduler:
-                if entry == "items." + item._path:
-                    if self._sh.scheduler._scheduler[entry]['cycle']:
-                        cycle = self._sh.scheduler._scheduler[entry]['cycle']
-                    if self._sh.scheduler._scheduler[entry]['cron']:
-                        crontab = html.escape(str(self._sh.scheduler._scheduler[entry]['cron']))
-                    break
-            if cycle == '':
-                cycle = '-'
-            if crontab == '':
-                crontab = '-'
-
-            changed_by = item.changed_by()
-            if changed_by[-5:] == ':None':
-                changed_by = changed_by[:-5]
-
-            updated_by = item.updated_by()
-            if updated_by[-5:] == ':None':
-                updated_by = updated_by[:-5]
-
-            if item.prev_age() < 0:
-                prev_age = ''
-            else:
-                prev_age = self.disp_age(item.prev_update_age())
-            if item.prev_update_age() < 0:
-                prev_update_age = ''
-            else:
-                prev_update_age = self.disp_age(item.prev_update_age())
-
-            if str(item._cache) == 'False':
-                cache = 'off'
-            else:
-                cache = 'on'
-            if str(item._enforce_updates) == 'False':
-                enforce_updates = 'off'
-            else:
-                enforce_updates = 'on'
-
-            item_conf_sorted = collections.OrderedDict(sorted(item.conf.items(), key=lambda t: str.lower(t[0])))
-            if item_conf_sorted.get('sv_widget', '') != '':
-                item_conf_sorted['sv_widget'] = html.escape(item_conf_sorted['sv_widget'])
-
-            logics = []
-            for trigger in item.get_logic_triggers():
-                logics.append(html.escape(format(trigger)))
-            triggers = []
-            for trigger in item.get_method_triggers():
-                trig = format(trigger)
-                trig = trig[1:len(trig) - 27]
-                triggers.append(html.escape(format(trig.replace("<", ""))))
-
-            try:
-                upd_age = item.update_age()
-            except:
-                # if used lib.items doesn't support update_age() function
-                upd_age = item.age()
-
-            # build on_update and on_change data
-            on_update_list = self.build_on_list(item._on_update_dest_var, item._on_update)
-            on_change_list = self.build_on_list(item._on_change_dest_var, item._on_change)
-
-            self._trigger_condition_raw = item._trigger_condition_raw
-            if self._trigger_condition_raw == []:
-                self._trigger_condition_raw = ''
-
-            data_dict = {'path': item._path,
-                         'name': item._name,
-                         'type': item.type(),
-                         'value': value,
-                         'age': self.disp_age(item.age()),
-                         'update_age': self.disp_age(item.update_age()),
-                         'last_update': str(item.last_update()),
-                         'last_change': str(item.last_change()),
-                         'changed_by': changed_by,
-                         'updated_by': updated_by,
-                         'previous_value': prev_value,
-                         'previous_age': prev_age,
-                         'previous_update_age': prev_update_age,
-                         'previous_update': str(item.prev_update()),
-                         'previous_change': str(item.prev_change()),
-                         'enforce_updates': enforce_updates,
-                         'cache': cache,
-                         'eval': html.escape(self.disp_str(item._eval)),
-                         'trigger': self.disp_str(item._trigger),
-                         'trigger_condition': self.disp_str(item._trigger_condition),
-                         'trigger_condition_raw': self.disp_str(self._trigger_condition_raw),
-                         'on_update': html.escape(self.list_to_displaystring(on_update_list)),
-                         'on_change': html.escape(self.list_to_displaystring(on_change_list)),
-                         'log_change': self.disp_str(item._log_change),
-                         'cycle': str(cycle),
-                         'crontab': str(crontab),
-                         'autotimer': self.disp_str(item._autotimer),
-                         'threshold': self.disp_str(item._threshold),
-                         'config': json.dumps(item_conf_sorted),
-                         'logics': json.dumps(logics),
-                         'triggers': json.dumps(triggers),
-                         'filename': str(item._filename),
-                         }
-
-            # cast raw data to a string
-            if item.type() in ['foo', 'list', 'dict']:
-                data_dict['value'] = str(item._value)
-                data_dict['previous_value'] = str(prev_value)
-
-            item_data.append(data_dict)
-            return json.dumps(item_data)
-        else:
-            self.logger.error("Requested item %s is None, check if item really exists." % item_path)
-            return
-
-    def _build_item_tree(self, parent_items_sorted):
-        item_data = []
-
-        for item in parent_items_sorted:
-            nodes = self._build_item_tree(item.return_children())
-            tags = []
-            tags.append(len(nodes))
-            item_data.append({'path': item._path, 'name': item._name, 'tags': tags, 'nodes': nodes})
-
-        return item_data
+#!/usr/bin/env python3
+# -*- coding: utf8 -*-
+#########################################################################
+# Copyright 2016-       René Frieß                  rene.friess@gmail.com
+#                       Martin Sinn                         m.sinn@gmx.de
+#                       Bernd Meiners
+#                       Christian Strassburg          c.strassburg@gmx.de
+#########################################################################
+#  Backend plugin for SmartHomeNG
+#
+#  This plugin is free software: you can redistribute it and/or modify
+#  it under the terms of the GNU General Public License as published by
+#  the Free Software Foundation, either version 3 of the License, or
+#  (at your option) any later version.
+#
+#  This plugin is distributed in the hope that it will be useful,
+#  but WITHOUT ANY WARRANTY; without even the implied warranty of
+#  MERCHANTABILITY or FITNESS FOR A PARTICULAR PURPOSE.  See the
+#  GNU General Public License for more details.
+#
+#  You should have received a copy of the GNU General Public License
+#  along with this plugin. If not, see <http://www.gnu.org/licenses/>.
+#########################################################################
+
+import cherrypy
+import platform
+import collections
+import datetime
+import pwd
+import html
+import subprocess
+import socket
+import sys
+import threading
+import os
+import lib.config
+from lib.item import Items
+from lib.logic import Logics
+import lib.logic  # zum Test (für generate bytecode -> durch neues API ersetzen)
+from lib.model.smartplugin import SmartPlugin
+from .utils import *
+
+import lib.item_conversion
+
+
+class BackendItems:
+
+    def __init__(self):
+
+        self.items = Items.get_instance()
+        self.logger.info("BackendItems __init__ {}".format(self.items))
+
+        # -----------------------------------------------------------------------------------
+
+    #    ITEMS
+    # -----------------------------------------------------------------------------------
+
+    @cherrypy.expose
+    def items_html(self, item_path=None):
+        """
+        display a list of items
+        """
+        return self.render_template('items.html', item_count=self.items.item_count(), item_path=item_path,
+                                    items=sorted(self.items.return_items(), key=lambda k: str.lower(k['_path']),
+                                                 reverse=False))
+
+    @cherrypy.expose
+    def items_json(self, mode="tree"):
+        """
+        returns a list of items as json structure
+
+        :param mode:             tree (default) or list structure
+        """
+        items_sorted = sorted(self.items.return_items(), key=lambda k: str.lower(k['_path']), reverse=False)
+
+        if mode == 'tree':
+            parent_items_sorted = []
+            for item in items_sorted:
+                if "." not in item._path:
+                    parent_items_sorted.append(item)
+
+            item_data = self._build_item_tree(parent_items_sorted)
+            return json.dumps(item_data)
+        else:
+            item_list = []
+            for item in items_sorted:
+                item_list.append(item._path)
+            return json.dumps(item_list)
+
+    @cherrypy.expose
+    def cache_check_json_html(self):
+        """
+        returns a list of items as json structure
+        """
+        cache_path = "%s/var/cache/" % self._sh_dir
+        from os import listdir
+        from os.path import isfile, join
+        onlyfiles = [f for f in listdir(cache_path) if isfile(join(cache_path, f))]
+        unused_cache_files = []
+        for file in onlyfiles:
+            if not file.find(".") == 0:  # filter .gitignore etc.
+                item = self.items.return_item(file)
+                no_cache_file = False;
+                if item is None:
+                    no_cache_file = True
+                elif not item._cache:
+                    no_cache_file = True
+
+                if no_cache_file:
+                    file_data = {}
+                    file_data['last_modified'] = datetime.datetime.fromtimestamp(
+                        int(os.path.getmtime(cache_path + file))
+                    ).strftime('%Y-%m-%d %H:%M:%S')
+                    file_data['created'] = datetime.datetime.fromtimestamp(
+                        int(os.path.getctime(cache_path + file))
+                    ).strftime('%Y-%m-%d %H:%M:%S')
+                    file_data['filename'] = file
+                    file_data['filename'] = file
+                    unused_cache_files.append(file_data)
+
+        return json.dumps(unused_cache_files)
+
+    @cherrypy.expose
+    def cache_file_delete_html(self, filename=''):
+        """
+        deletes a file from cache
+        """
+        if len(filename) > 0:
+            file_path = "%s/var/cache/%s" % (self._sh_dir, filename)
+            os.remove(file_path);
+
+        return
+
+    @cherrypy.expose
+    def item_change_value_html(self, item_path, value):
+        """
+        Is called by items.html when an item value has been changed
+        """
+        item_data = []
+        item = self.items.return_item(item_path)
+        if self.updates_allowed:
+            if 'num' in item.type():
+                if "." in value or "," in value:
+                    value = float(value)
+                else:
+                    value = int(value)
+            item(value, caller='Backend')
+
+        return
+
+    def disp_str(self, val):
+        s = str(val)
+        if s == 'False':
+            s = '-'
+        elif s == 'None':
+            s = '-'
+        return s
+
+    def age_to_string(self, days, hours, minutes, seconds):
+        s = ''
+        if days > 0:
+            s += str(int(days)) + ' '
+            if days == 1:
+                s += translate('Tag')
+            else:
+                s += translate('Tage')
+            s += ', '
+        if (hours > 0) or (s != ''):
+            s += str(int(hours)) + ' '
+            if hours == 1:
+                s += translate('Stunde')
+            else:
+                s += translate('Stunden')
+            s += ', '
+        if (minutes > 0) or (s != ''):
+            s += str(int(minutes)) + ' '
+            if minutes == 1:
+                s += translate('Minute')
+            else:
+                s += translate('Minuten')
+            s += ', '
+        if days > 0:
+            s += str(int(seconds))
+        else:
+            s += str("%.2f" % seconds)
+        s += ' ' + translate('Sekunden')
+        return s
+
+    def disp_age(self, age):
+        days = 0
+        hours = 0
+        minutes = 0
+        seconds = age
+        if seconds >= 60:
+            minutes = int(seconds / 60)
+            seconds = seconds - 60 * minutes
+            if minutes > 59:
+                hours = int(minutes / 60)
+                minutes = minutes - 60 * hours
+                if hours > 23:
+                    days = int(hours / 24)
+                    hours = hours - 24 * days
+        return self.age_to_string(days, hours, minutes, seconds)
+
+    def list_to_displaystring(self, l):
+        """
+        """
+        if type(l) is str:
+            return l
+
+        edit_string = ''
+        for entry in l:
+            if edit_string != '':
+                edit_string += ' | '
+            edit_string += str(entry)
+        if edit_string == '':
+            edit_string = '-'
+        #        self.logger.info("list_to_displaystring: >{}<  -->  >{}<".format(l, edit_string))
+        return edit_string
+
+    def build_on_list(self, on_dest_list, on_eval_list):
+        """
+        build on_xxx data
+        """
+        on_list = []
+        if on_dest_list is not None:
+            if isinstance(on_dest_list, list):
+                for on_dest, on_eval in zip(on_dest_list, on_eval_list):
+                    if on_dest != '':
+                        on_list.append(on_dest + ' = ' + on_eval)
+                    else:
+                        on_list.append(on_eval)
+            else:
+                if on_dest_list != '':
+                    on_list.append(on_dest_list + ' = ' + on_eval_list)
+                else:
+                    on_list.append(on_eval_list)
+        return on_list
+
+    @cherrypy.expose
+    def item_detail_json_html(self, item_path):
+        """
+        returns a list of items as json structure
+        """
+        item_data = []
+        item = self.items.return_item(item_path)
+        if item is not None:
+            if item.type() is None or item.type() is '':
+                prev_value = ''
+                value = ''
+            else:
+                prev_value = item.prev_value()
+                value = item._value
+
+            if isinstance(prev_value, datetime.datetime):
+                prev_value = str(prev_value)
+
+            if 'str' in item.type():
+                value = html.escape(value)
+                prev_value = html.escape(prev_value)
+
+            cycle = ''
+            crontab = ''
+            for entry in self._sh.scheduler._scheduler:
+                if entry == "items." + item._path:
+                    if self._sh.scheduler._scheduler[entry]['cycle']:
+                        cycle = self._sh.scheduler._scheduler[entry]['cycle']
+                    if self._sh.scheduler._scheduler[entry]['cron']:
+                        crontab = html.escape(str(self._sh.scheduler._scheduler[entry]['cron']))
+                    break
+            if cycle == '':
+                cycle = '-'
+            if crontab == '':
+                crontab = '-'
+
+            changed_by = item.changed_by()
+            if changed_by[-5:] == ':None':
+                changed_by = changed_by[:-5]
+
+            updated_by = item.updated_by()
+            if updated_by[-5:] == ':None':
+                updated_by = updated_by[:-5]
+
+            if item.prev_age() < 0:
+                prev_age = ''
+            else:
+                prev_age = self.disp_age(item.prev_update_age())
+            if item.prev_update_age() < 0:
+                prev_update_age = ''
+            else:
+                prev_update_age = self.disp_age(item.prev_update_age())
+
+            if str(item._cache) == 'False':
+                cache = 'off'
+            else:
+                cache = 'on'
+            if str(item._enforce_updates) == 'False':
+                enforce_updates = 'off'
+            else:
+                enforce_updates = 'on'
+
+            item_conf_sorted = collections.OrderedDict(sorted(item.conf.items(), key=lambda t: str.lower(t[0])))
+            if item_conf_sorted.get('sv_widget', '') != '':
+                item_conf_sorted['sv_widget'] = html.escape(item_conf_sorted['sv_widget'])
+
+            logics = []
+            for trigger in item.get_logic_triggers():
+                logics.append(html.escape(format(trigger)))
+            triggers = []
+            for trigger in item.get_method_triggers():
+                trig = format(trigger)
+                trig = trig[1:len(trig) - 27]
+                triggers.append(html.escape(format(trig.replace("<", ""))))
+
+            try:
+                upd_age = item.update_age()
+            except:
+                # if used lib.items doesn't support update_age() function
+                upd_age = item.age()
+
+            # build on_update and on_change data
+            on_update_list = self.build_on_list(item._on_update_dest_var, item._on_update)
+            on_change_list = self.build_on_list(item._on_change_dest_var, item._on_change)
+
+            self._trigger_condition_raw = item._trigger_condition_raw
+            if self._trigger_condition_raw == []:
+                self._trigger_condition_raw = ''
+
+            data_dict = {'path': item._path,
+                         'name': item._name,
+                         'type': item.type(),
+                         'value': value,
+                         'age': self.disp_age(item.age()),
+                         'update_age': self.disp_age(item.update_age()),
+                         'last_update': str(item.last_update()),
+                         'last_change': str(item.last_change()),
+                         'changed_by': changed_by,
+                         'updated_by': updated_by,
+                         'previous_value': prev_value,
+                         'previous_age': prev_age,
+                         'previous_update_age': prev_update_age,
+                         'previous_update': str(item.prev_update()),
+                         'previous_change': str(item.prev_change()),
+                         'enforce_updates': enforce_updates,
+                         'cache': cache,
+                         'eval': html.escape(self.disp_str(item._eval)),
+                         'trigger': self.disp_str(item._trigger),
+                         'trigger_condition': self.disp_str(item._trigger_condition),
+                         'trigger_condition_raw': self.disp_str(self._trigger_condition_raw),
+                         'on_update': html.escape(self.list_to_displaystring(on_update_list)),
+                         'on_change': html.escape(self.list_to_displaystring(on_change_list)),
+                         'log_change': self.disp_str(item._log_change),
+                         'cycle': str(cycle),
+                         'crontab': str(crontab),
+                         'autotimer': self.disp_str(item._autotimer),
+                         'threshold': self.disp_str(item._threshold),
+                         'config': json.dumps(item_conf_sorted),
+                         'logics': json.dumps(logics),
+                         'triggers': json.dumps(triggers),
+                         'filename': str(item._filename),
+                         }
+
+            # cast raw data to a string
+            if item.type() in ['foo', 'list', 'dict']:
+                data_dict['value'] = str(item._value)
+                data_dict['previous_value'] = str(prev_value)
+
+            item_data.append(data_dict)
+            return json.dumps(item_data)
+        else:
+            self.logger.error("Requested item %s is None, check if item really exists." % item_path)
+            return
+
+    def _build_item_tree(self, parent_items_sorted):
+        item_data = []
+
+        for item in parent_items_sorted:
+            nodes = self._build_item_tree(item.return_children())
+            tags = []
+            tags.append(len(nodes))
+            item_data.append({'path': item._path, 'name': item._name, 'tags': tags, 'nodes': nodes})
+
+        return item_data