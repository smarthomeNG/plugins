#!/usr/bin/env python3
# -*- coding: utf8 -*-
#########################################################################
#  Copyright 2016 Bernd Meiners, 
#                 Christian Strassburg            c.strassburg@gmx.de
#                 René Frieß                      rene.friess@gmail.com
#                 Martin Sinn                     m.sinn@gmx.de
#########################################################################
#  Backend plugin for SmartHomeNG
#
#  This plugin is free software: you can redistribute it and/or modify
#  it under the terms of the GNU General Public License as published by
#  the Free Software Foundation, either version 3 of the License, or
#  (at your option) any later version.
#
#  This plugin is distributed in the hope that it will be useful,
#  but WITHOUT ANY WARRANTY; without even the implied warranty of
#  MERCHANTABILITY or FITNESS FOR A PARTICULAR PURPOSE.  See the
#  GNU General Public License for more details.
#
#  You should have received a copy of the GNU General Public License
#  along with this plugin. If not, see <http://www.gnu.org/licenses/>.
#########################################################################

import cherrypy
import logging
import platform
import collections
import datetime
import pwd
import os
import json
import subprocess
import socket
import sys
import threading
import lib.config
from lib.model.smartplugin import SmartPlugin

from jinja2 import Environment, FileSystemLoader


class BackendServer(SmartPlugin):
    ALLOW_MULTIINSTANCE = False
    PLUGIN_VERSION='1.1.3'

    def my_to_bool(self, value, attr='', default=False):
        try:
            result = self.to_bool(value)
        except:
            result = default
            self.logger.error("BackendServer: Invalid value '"+str(value)+"' configured for attribute "+attr+" in plugin.conf, using '"+str(result)+"' instead")
        return result

    def get_local_ip_address(self):
        s = socket.socket(socket.AF_INET, socket.SOCK_DGRAM)
        s.connect(("10.10.10.10", 80))
        return s.getsockname()[0]

<<<<<<< HEAD
    def __init__(self, sh, port=None, threads=8, ip='', updates_allowed='True', user="admin", password="", md5password="", language="", developer_mode="no"):
=======
    def __init__(self, sh, port=None, threads=8, ip='', updates_allowed='True', user="admin", password="", language="", developer_mode="no", pypi_timeout=5):
>>>>>>> bb6cb887
        self.logger = logging.getLogger(__name__)
        self._user = user
        self._password = password
        self._md5password = md5password

        if self._password is not None and self._password != "" and self._md5password is not None and self._md5password != "":
            self.logger.warning("BackendServer: Both 'password' and 'md5password' given. Ignoring 'password' and using 'md5password'!")
            self._password = None

        if self._password is not None and self._password != "" and ( self._md5password is None or self._md5password == ""):
            self.logger.warning("BackendServer: Giving plaintext password in configuration is insecure. Consider using 'md5password' instead!")
            self._md5password = None

        if (self._password is not None and self._password != "") or (self._md5password is not None and self._md5password != ""):
            self._basic_auth = True
        else:
            self._basic_auth = False
        self._sh = sh

        if self.is_int(port):
            self.port = int(port)
        else:
            self.port = 8383
            if port is not None:
                self.logger.error("BackendServer: Invalid value '"+str(port)+"' configured for attribute 'port' in plugin.conf, using '"+str(self.port)+"' instead")

        if self.is_int(threads):
            self.threads = int(threads)
        else:
            self.threads = 8
            self.logger.error("BackendServer: Invalid value '"+str(threads)+"' configured for attribute 'thread' in plugin.conf, using '"+str(self.threads)+"' instead")

        if ip == '':
            ip = self.get_local_ip_address()
            self.logger.debug("BackendServer: Using local ip address '{0}'".format(ip))
        else:
            pass
#        if not self.is_ip(ip):
#            self.logger.error("BackendServer: Invalid value '"+str(ip)+"' configured for attribute ip in plugin.conf, using '"+str('0.0.0.0')+"' instead")
#            ip = '0.0.0.0'
        language = language.lower()
        if language != '':
            if not load_translation(language):
                self.logger.warning("BackendServer: Language '{0}' not found, using standard language instead".format(language))
        self.developer_mode =  self.my_to_bool(developer_mode, 'developer_mode', False)

        self.updates_allowed = self.my_to_bool(updates_allowed, 'updates_allowed', True)

        if self.is_int(pypi_timeout):
            self.pypi_timeout = int(pypi_timeout)
        else:
            self.pypi_timeout = 5
            if pypi_timeout is not None:
                self.logger.error("BackendServer: Invalid value '" + str(pypi_timeout) + "' configured for attribute 'pypi_timeout' in plugin.conf, using '" + str(self.pypi_timeout) + "' instead")

        current_dir = os.path.dirname(os.path.abspath(__file__))
        self.logger.debug("BackendServer running from '{}'".format(current_dir))

        config = {'global': {
            'server.socket_host': ip,
            'server.socket_port': self.port,
            'server.thread_pool': self.threads,
            'engine.autoreload.on': False,
            'tools.staticdir.debug': True,
            'tools.trailing_slash.on': False
            },
            '/': {
                'tools.auth_basic.on': self._basic_auth,
                'tools.auth_basic.realm': 'earth',
                'tools.auth_basic.checkpassword': self.validate_password,
                'tools.staticdir.root': current_dir,
            },
            '/static': {
                'tools.staticdir.on': True,
                'tools.staticdir.dir': os.path.join(current_dir, 'static')
            }
        }
        self._cherrypy = cherrypy
        self._cherrypy.config.update(config)
        self._cherrypy.tree.mount(Backend(self, self.updates_allowed, language, self.developer_mode, self.pypi_timeout), '/', config = config)

    def run(self):
        self.logger.debug("BackendServer: rest run")
        #server.start()
        self._cherrypy.engine.start()
        self.logger.debug("BackendServer: engine started")
        #cherrypy.engine.block()
        self.alive = True

    def stop(self):
        self.logger.debug("BackendServer: shutting down")
        self._cherrypy.engine.exit()
        self.logger.debug("BackendServer: engine exited")
        self.alive = False

    def parse_item(self, item):
        pass

    def parse_logic(self, logic):
        pass

    def update_item(self, item, caller=None, source=None, dest=None):
        pass

    def validate_password(self, realm, username, password):
        if username != self._user or password is None or password == "":
            return False

        if self._md5password is not None:
            import hashlib
            md5 = hashlib.md5()
            md5.update(password.encode())
            md5password = md5.digest().hex().lower()
            return  md5password == self._md5password.lower()
        elif self._password is not None:
            return password == self._password

        return False

# Funktionen für Jinja2 z.Zt außerhalb der Klasse Backend, da ich Jinja2 noch nicht mit
# Methoden einer Klasse zum laufen bekam
def get_basename(p):
    """
    returns the filename of a full pathname

    This function extends the jinja2 template engine
    """
    return os.path.basename(p)


def is_userlogic(sh, logic):
    """
    returns True if userlogic and False if system logic
    
    This function extends the jinja2 template engine
    """
    return os.path.basename(os.path.dirname(sh.return_logic(logic).filename)) == 'logics'
    
    
translation_dict = {}
translation_lang = ''


def load_translation(language):
    global translation_dict    # Needed to modify global copy of translation_dict
    global translation_lang    # Needed to modify global copy of translation_lang
    
    logger = logging.getLogger(__name__)
    
    translation_lang = language.lower()
    if translation_lang == '':
        translation_dict = {}
    else:
        lang_filename = os.path.dirname(os.path.abspath(__file__))+'/locale/' + translation_lang + '.json'
        try:
            f=open(lang_filename,'r')
        except:
            translation_lang = ''
            return False
        try:
            translation_dict=json.load(f)
        except Exception as e:
            logger.error("Backend: load_translation language='{0}': Error '{1}'".format(translation_lang, e))
            return False
    logger.debug("Backend: translation_dict='{0}'".format(translation_dict))
    return True


def html_escape(str):
    str = str.rstrip().replace('<','&lt;').replace('>','&gt;')
    str = str.rstrip().replace('(','&#40;').replace(')','&#41;')
    html = str.rstrip().replace("'",'&#39;').replace('"','&quot;')
    return html


def translate(txt, block=''):
    """
    returns translated text
    
    This function extends the jinja2 template engine
    """
    logger = logging.getLogger(__name__)

    txt = str(txt)
    if translation_lang == '':
        tr = txt
    else:
        if block != '':
            blockdict = translation_dict.get('_'+block,{})
            tr = blockdict.get(txt,'')
            if tr == '':
                tr = translation_dict.get(txt,'')
        else:
            tr = translation_dict.get(txt,'')
        if tr == '':
            logger.warning("Backend: Language '{0}': Translation for '{1}' is missing".format(translation_lang, txt))
            tr = txt
    return html_escape(tr)
    
    
class Backend:
    env = Environment(loader=FileSystemLoader(os.path.dirname(os.path.abspath(__file__))+'/templates'))
    env.globals['get_basename'] = get_basename
    env.globals['is_userlogic'] = is_userlogic
    env.globals['_'] = translate
    
    def __init__(self, backendserver=None, updates_allowed=True, language='', developer_mode=False, pypi_timeout = 5):
        self.logger = logging.getLogger(__name__)
        self._bs = backendserver
        self._sh = backendserver._sh
        self.language = language
        self.updates_allowed = updates_allowed
        self.developer_mode = developer_mode
        self.pypi_timeout = pypi_timeout

        self._sh_dir = self._sh.base_dir
        self.visu_plugin = None
        self.visu_plugin_version = '1.0.0'

    def find_visu_plugin(self):
        """
        look for the configured instance of the visu protocol plugin.
        """
        if self.visu_plugin is not None:
            return
            
        for p in self._sh._plugins:
            if p.__class__.__name__ == "WebSocket":
                self.visu_plugin = p
        if self.visu_plugin is not None:
            try:
                self.visu_plugin_version = self.visu_plugin.get_version()
            except:
                self.visu_plugin_version = '1.0.0'
            self.visu_plugin_build = self.visu_plugin_version[4:]
            if self.visu_plugin_build < '2':
                self.visu_plugin = None
                self.logger.warning("Backend: visu protocol plugin v{0} is too old to support BackendServer, please update".format(self.visu_plugin_version))

    def html_escape(self, str):
        return html_escape(str)

    @cherrypy.expose
    def index(self):
        self.find_visu_plugin()

        tmpl = self.env.get_template('main.html')
        return tmpl.render( visu_plugin=(self.visu_plugin is not None))

    @cherrypy.expose
    def main_html(self):
        self.find_visu_plugin()

        tmpl = self.env.get_template('main.html')
        return tmpl.render( visu_plugin=(self.visu_plugin is not None))

    @cherrypy.expose
    def reload_translation_html(self, lang=''):
        if lang != '':
            load_translation(lang)
        else:
            load_translation(translation_lang)
        return self.index()

    @cherrypy.expose
    def system_html(self):
        self.find_visu_plugin()
        now = datetime.datetime.now().strftime('%d.%m.%Y %H:%M')
        system = platform.system()
        vers = platform.version()
        node = platform.node()
        arch = platform.machine()
        user = pwd.getpwuid(os.geteuid()).pw_name  #os.getlogin()
        node = platform.node()
        python_packages = self.getpackages()

        ip = self._bs.get_local_ip_address()
        
        space = os.statvfs(self._sh_dir)
        freespace = space.f_frsize * space.f_bavail/1024/1024

        get_uptime = subprocess.Popen('uptime', stdout=subprocess.PIPE)
        uptime = get_uptime.stdout.read().decode()
        # return SmarthomeNG runtime
        rt = str(self._sh.runtime())
        daytest = rt.split(' ')
        if len(daytest) == 3:
            days = int(daytest[0])
            hours, minutes, seconds = [float(val) for val in str(daytest[2]).split(':')]
        else:
            days = 0
            hours, minutes, seconds = [float(val) for val in str(daytest[0]).split(':')]
        sh_uptime = self.age_to_string(days, hours, minutes, seconds)
        
        pyversion = "{0}.{1}.{2} {3}".format(sys.version_info[0], sys.version_info[1], sys.version_info[2], sys.version_info[3])

        tmpl = self.env.get_template('system.html')
        return tmpl.render( now=now, system=system, vers=vers, node=node, arch=arch, user=user,
                                freespace=freespace, uptime=uptime, sh_uptime=sh_uptime, pyversion=pyversion,
                                ip=ip, python_packages=python_packages, visu_plugin=(self.visu_plugin is not None))

    def get_process_info(self, command):
        """
        returns output from executing a given command via the shell.
        """
        self.find_visu_plugin()
        ## get subprocess module
        import subprocess

        ## call date command ##
        p = subprocess.Popen(command, stdout=subprocess.PIPE, shell=True)

        # Talk with date command i.e. read data from stdout and stderr. Store this info in tuple ##
        # Interact with process: Send data to stdin. Read data from stdout and stderr, until end-of-file is reached.
        # Wait for process to terminate. The optional input argument should be a string to be sent to the child process, or None, if no data should be sent to the child.
        (result, err) = p.communicate()

        ## Wait for date to terminate. Get return returncode ##
        p_status = p.wait()
        return str(result, encoding='utf-8', errors='strict')

    def getpackages(self):
        """
        returns a list with the installed python packages and its versions
        """
        self.find_visu_plugin()
        
        # check if pypi service is reachable
        if self.pypi_timeout <= 0:
            pypi_available = False
            pypi_unavailable_message = translate('PyPI Prüfung deaktiviert')
        else:
            pypi_available = True
            try:
                import socket
                sock = socket.socket(socket.AF_INET, socket.SOCK_STREAM)
                sock.settimeout(self.pypi_timeout)
                sock.connect(('pypi.python.org',443))
                sock.close()
            except:
                pypi_available = False
                pypi_unavailable_message = translate('PyPI nicht erreichbar')
        
        import pip
        import xmlrpc
        installed_packages = pip.get_installed_distributions()
        pypi = xmlrpc.client.ServerProxy('https://pypi.python.org/pypi')
        packages = []
        for dist in installed_packages:
            package = {}
            package['key'] = dist.key
            package['version_installed'] = dist.version
            if pypi_available:
                try:
                    available = pypi.package_releases(dist.project_name)
                    try:
                        package['version_available'] = available[0]
                    except:
                        package['version_available'] = '-'
                except:
                    package['version_available'] = [translate('Keine Antwort von PyPI')]
            else:
                package['version_available'] = pypi_unavailable_message
            packages.append(package)

        sorted_packages = sorted([(i['key'], i['version_installed'], i['version_available']) for i in packages])
        return sorted_packages

    @cherrypy.expose
    def services_html(self):
        """
        shows a page with info about some services needed by smarthome
        """
        self.find_visu_plugin()
        knxd_service = self.get_process_info("systemctl status knxd.service")
        smarthome_service = self.get_process_info("systemctl status smarthome.service")
        knxd_socket = self.get_process_info("systemctl status knxd.socket")

        knxdeamon = ''
        if self.get_process_info("ps cax|grep eibd") != '':
            knxdeamon = 'eibd'
        if self.get_process_info("ps cax|grep knxd") != '':
            if knxdeamon != '':
                knxdeamon += ' and '
            knxdeamon += 'knxd'
        
        sql_plugin = False
        for x in self._sh._plugins:
            if x.__class__.__name__ == "SQL":
                sql_plugin = True
                break

        tmpl = self.env.get_template('services.html')
        return tmpl.render(knxd_service=knxd_service, smarthome_service=smarthome_service, knxd_socket=knxd_socket, sql_plugin=sql_plugin, visu_plugin=(self.visu_plugin is not None), lang=translation_lang, develop=self.developer_mode, knxdeamon=knxdeamon)

    @cherrypy.expose
    def disclosure_html(self):
        """
        display disclosure
        """
        self.find_visu_plugin()

        tmpl = self.env.get_template('disclosure.html')
        return tmpl.render(smarthome=self._sh, visu_plugin=(self.visu_plugin is not None))

    @cherrypy.expose
    def db_dump_html(self):
        """
        returns the smarthomeNG sqlite database as download
        """
        self._sh.sql.dump('%s/var/db/smarthomedb.dump'%self._sh_dir)
        mime = 'application/octet-stream'
        return cherrypy.lib.static.serve_file("%s/var/db/smarthomedb.dump"%self._sh_dir, mime, "%s/var/db/"%self._sh_dir)

    @cherrypy.expose
    def log_dump_html(self):
        """
        returns the smarthomeNG logfile as download
        """
        mime = 'application/octet-stream'
        return cherrypy.lib.static.serve_file("%s/var/log/smarthome.log" % self._sh_dir, mime,
                                              "%s/var/log/" % self._sh_dir)

    @cherrypy.expose
    def log_view_html(self, text_filter="", log_level_filter="ALL", page=1):
        """
        returns the smarthomeNG logfile as view
        """
        self.find_visu_plugin()

        fobj = open("%s/var/log/smarthome.log" % self._sh_dir)
        log_lines = []
        start = (int(page)-1) * 1000
        end = start + 1000
        counter = 0
        total_counter = 0
        for line in fobj:
            line_text = self.html_escape(line)
            if text_filter in line_text and (
                    log_level_filter == "ALL" or line_text.find(log_level_filter) in [19, 20, 21, 22, 23]):
                if start <= counter < end:
                    log_lines.append(line_text)
                counter += 1
        fobj.close()
        num_pages = -(-counter // 1000)
        if num_pages == 0:
            num_pages = 1
        tmpl = self.env.get_template('log_view.html')
        return tmpl.render(smarthome=self._sh, current_page=int(page), pages=num_pages, log_lines=log_lines, text_filter=text_filter,
                           log_level_filter=log_level_filter, visu_plugin=(self.visu_plugin is not None))

    @cherrypy.expose
    def logics_view_html(self, file_path):
        """
        returns the smarthomeNG logfile as view
        """
        self.find_visu_plugin()

        fobj = open(file_path)
        file_lines = []
        for line in fobj:
            file_lines.append(self.html_escape(line))
        fobj.close()
        tmpl = self.env.get_template('logics_view.html')
        return tmpl.render(smarthome=self._sh, logic_lines=file_lines, file_path=file_path, visu_plugin=(self.visu_plugin is not None))

    @cherrypy.expose
    def items_html(self):
        """
        display a list of items
        """
        self.find_visu_plugin()
        
        tmpl = self.env.get_template('items.html')
        return tmpl.render( smarthome = self._sh, items=sorted(self._sh.return_items(),key=lambda k: str.lower(k['_path']), reverse=False), visu_plugin=(self.visu_plugin is not None))

    @cherrypy.expose
    def items_json_html(self):
        """
        returns a list of items as json structure
        """
        items_sorted = sorted(self._sh.return_items(),key=lambda k: str.lower(k['_path']), reverse=False)
        parent_items_sorted = []
        last_parent_item = None
        for item in items_sorted:
            if last_parent_item is None or last_parent_item._path not in item._path:
                parent_items_sorted.append(item)
                last_parent_item = item

        item_data = self._build_item_tree(parent_items_sorted)

        return json.dumps(item_data)

    @cherrypy.expose
    def cache_check_json_html(self):
        """
        returns a list of items as json structure
        """
        cache_path = "%s/var/cache/"%self._sh_dir
        from os import listdir
        from os.path import isfile, join
        onlyfiles = [f for f in listdir(cache_path) if isfile(join(cache_path, f))]
        not_item_related_cache_files = []
        for file in onlyfiles:
            if not file.find(".") == 0:  #filter .gitignore etc.
                item = self._sh.return_item(file)
                if item is None:
                    file_data = {}
                    file_data['last_modified']= datetime.datetime.fromtimestamp(
                        int(os.path.getmtime(cache_path+file))
                    ).strftime('%Y-%m-%d %H:%M:%S')
                    file_data['created'] = datetime.datetime.fromtimestamp(
                        int(os.path.getctime(cache_path+file))
                    ).strftime('%Y-%m-%d %H:%M:%S')
                    file_data['filename'] = file
                    not_item_related_cache_files.append(file_data)

        return json.dumps(not_item_related_cache_files)

    @cherrypy.expose
    def item_change_value_html(self, item_path, value):
        """
        returns a list of items as json structure
        """
        item_data = []
        item = self._sh.return_item(item_path)
        if self.updates_allowed:
            item(value, caller='Backend')
        return

    def disp_str(self, val):
        s = str(val)
        if s == 'False':
            s = '-'
        elif s == 'None':
            s = '-'
        return s

    def age_to_string(self, days, hours, minutes, seconds):
        s = ''
        if days > 0:
            s += str(int(days)) + ' '
            if days == 1:
                s += translate('Tag')
            else:
                s += translate('Tage')
            s += ', '
        if (hours > 0) or (s != ''):
            s += str(int(hours)) + ' '
            if hours == 1:
                s += translate('Stunde')
            else:
                s += translate('Stunden')
            s += ', '
        if (minutes > 0) or (s != ''):
            s += str(int(minutes)) + ' '
            if minutes == 1:
                s += translate('Minute')
            else:
                s += translate('Minuten')
            s += ', '
        if days > 0:
            s += str(int(seconds))
        else:
            s += str("%.2f" % seconds)
        s += ' ' + translate('Sekunden')
        return s
            
    def disp_age(self, age):
        days = 0
        hours = 0
        minutes = 0
        seconds = age
        if seconds >= 60:
            minutes = int(seconds / 60)
            seconds = seconds - 60 * minutes
            if minutes > 59:
                hours = int(minutes / 60)
                minutes = minutes - 60 * hours
                if hours > 23:
                    days = int(hours / 24)
                    hours = hours - 24 * days
        return self.age_to_string(days, hours, minutes, seconds)

    @cherrypy.expose
    def item_detail_json_html(self, item_path):
        """
        returns a list of items as json structure
        """
        item_data = []
        item = self._sh.return_item(item_path)
        if item.type() is None or item.type() is '':
            prev_value = ''
        else:
            prev_value = item.prev_value()

        cycle = ''
        crontab = ''
        for entry in self._sh.scheduler._scheduler:
            if entry == item._path:
                if self._sh.scheduler._scheduler[entry]['cycle']:
                    cycle = self._sh.scheduler._scheduler[entry]['cycle']
                if self._sh.scheduler._scheduler[entry]['cron']:
                    crontab = self._sh.scheduler._scheduler[entry]['cron']
                break
        
        changed_by = item.changed_by()
        if changed_by[-5:] == ':None':
            changed_by = changed_by[:-5]
        if item.prev_age() < 0:
            prev_age = ''
        else:
            prev_age = self.disp_age(item.prev_age())
        if str(item._cache) == 'False':
            cache = 'off'
        else:
            cache = 'on'
        if str(item._enforce_updates) == 'False':
            enforce_updates = 'off'
        else:
            enforce_updates = 'on'

        item_conf_sorted = collections.OrderedDict(sorted(item.conf.items(), key=lambda t: str.lower(t[0])))
        if item_conf_sorted.get('sv_widget', '') != '':
            item_conf_sorted['sv_widget'] = self.html_escape(item_conf_sorted['sv_widget'])

        logics = []
        for trigger in item.get_logic_triggers():
            logics.append(self.html_escape(format(trigger)))
        triggers = []
        for trigger in item.get_method_triggers():
            trig = format(trigger)
            trig = trig[1:len(trig)-27]
            triggers.append(self.html_escape(format(trig.replace("<", ""))))

        data_dict = {'path': item._path,
                     'name': item._name,
                     'type': item.type(),
                     'value': item._value,
                     'age': self.disp_age(item.age()),
                     'last_update': str(item.last_update()),
                     'last_change': str(item.last_change()),
                     'changed_by': changed_by,
                     'previous_value': prev_value,
                     'previous_age': prev_age,
                     'previous_change': str(item.prev_change()),
                     'enforce_updates': enforce_updates,
                     'cache': cache,
                     'eval': self.disp_str(item._eval),
                     'eval_trigger': self.disp_str(item._eval_trigger),
                     'cycle': str(cycle),
                     'crontab': str(crontab),
                     'autotimer': self.disp_str(item._autotimer),
                     'threshold': self.disp_str(item._threshold),
                     'config': json.dumps(item_conf_sorted),
                     'logics': json.dumps(logics),
                     'triggers': json.dumps(triggers),
                    }

        if item.type() == 'foo':
            data_dict['value'] = str(item._value)
            
        item_data.append(data_dict)
        return json.dumps(item_data)

    def _build_item_tree(self, parent_items_sorted):
        item_data = []

        for item in parent_items_sorted:
            nodes = self._build_item_tree(item.return_children())
            tags = []
            tags.append(len(nodes))
            item_data.append({'path': item._path, 'name': item._name, 'tags': tags, 'nodes': nodes})

        return item_data

    @cherrypy.expose
    def logics_html(self, logic=None, trigger=None, reload=None):
        """
        display a list of all known logics
        """
        self.find_visu_plugin()

        self.logger.debug("Backend: logics_html: trigger = '{0}', reload = '{1}'".format(trigger, reload))
        if trigger is not None:
            self.logger.debug("Backend: logics_html: Trigger logic = '{0}'".format(logic))
            if self.updates_allowed:
                if logic in self._sh.return_logics():
                    self._sh.trigger(logic, by='Backend')
                else:
                    self.logger.warning("Backend: Logic '{0}' not found".format(logic))
            else:
                self.logger.warning("Backend: Logic triggering is not allowed. (Change 'updates_allowed' in plugin.conf")

        if reload is not None:
            self.logger.debug("Backend: logics_html: Reload logic = '{0}'".format(logic))
            if self.updates_allowed:
                if logic in self._sh.return_logics():
                    mylogic = self._sh.return_logic(logic)
                    self.logger.info("Backend: logics_html: Reload logic='{0}', filename = '{1}'".format(logic, os.path.basename(mylogic.filename)))
                    mylogic.generate_bytecode()
                    self._sh.trigger(logic, by='Backend', value="Init")
                else:
                    self.logger.warning("Backend: Logic '{0}' not found".format(logic))
            else:
                self.logger.warning("Backend: Logic reloads are not allowed. (Change 'updates_allowed' in plugin.conf")

        tmpl = self.env.get_template('logics.html')
        return tmpl.render( smarthome = self._sh, updates = self.updates_allowed, visu_plugin=(self.visu_plugin is not None))

    @cherrypy.expose
    def schedules_html(self):
        """
        display a list of all known schedules
        """
        self.find_visu_plugin()
        
        tmpl = self.env.get_template('schedules.html')
        return tmpl.render( smarthome = self._sh, visu_plugin=(self.visu_plugin is not None))

    @cherrypy.expose
    def plugins_html(self):
        """
        display a list of all known plugins
        """
        self.find_visu_plugin()
        
        conf_plugins = {}
        _conf = lib.config.parse(self._sh._plugin_conf)
        for plugin in _conf:
            #self.logger.warning("plugins_html: class_name='{0}', class_path='{1}'".format(_conf[plugin]['class_name'], _conf[plugin]['class_path']))
            conf_plugins[_conf[plugin]['class_name']] =  _conf[plugin]['class_path']
            #self.logger.warning("plugins_html: conf_plugins='{0}'".format(conf_plugins))
        
        plugins = []
        for x in self._sh._plugins:
            plugin = dict()
            plugin['classname'] = x.__class__.__name__
            plugin['classpath'] = conf_plugins[x.__class__.__name__]
            if isinstance(x, SmartPlugin):
                plugin['smartplugin'] = True
                plugin['instancename'] = x.get_instance_name()
                plugin['multiinstance'] = x.is_multi_instance_capable()
                plugin['version'] = x.get_version()
            else:
                plugin['smartplugin'] = False
            plugins.append(plugin)
        plugins_sorted = sorted(plugins, key=lambda k: k['classpath']) 

        tmpl = self.env.get_template('plugins.html')
        return tmpl.render( smarthome = self._sh, plugins=plugins_sorted, visu_plugin=(self.visu_plugin is not None))
        
        
       
        
    @cherrypy.expose
    def threads_html(self):
        """
        display a list of all threads
        """
        self.find_visu_plugin()
        
        threads = []
        for t in threading.enumerate():
            thread = dict()
            thread['sort'] = str(t.name).lower()
            thread['name'] = t.name
            thread['id'] = t.ident
            thread['alive'] = t.is_alive()
            threads.append(thread)
        threads_sorted = sorted(threads, key=lambda k: k['sort']) 
        threads_count = len(threads_sorted)
            
        tmpl = self.env.get_template('threads.html')
        return tmpl.render( smarthome = self._sh, threads=threads_sorted, threads_count=threads_count, visu_plugin=(self.visu_plugin is not None))


    @cherrypy.expose
    def logging_html(self):
        """
        display a list of all loggers
        """
        self.find_visu_plugin()
        
        loggerDict = logging.Logger.manager.loggerDict
        loggerDict_sorted = sorted(loggerDict)
        
        tmpl = self.env.get_template('logging.html')
        return tmpl.render( smarthome = self._sh, loggerDict_sorted=loggerDict_sorted, logging=logging, visu_plugin=(self.visu_plugin is not None))


    @cherrypy.expose
    def visu_html(self):
        """
        display a list of all connected visu clients
        """
        self.find_visu_plugin()
            
        clients = []
        if self.visu_plugin is not None:
            if self.visu_plugin_build == '2':
                for c in self.visu_plugin.return_clients():
                    client = dict()
                    deli = c.find(':')
                    client['ip'] = c[0:c.find(':')]
                    client['port'] = c[c.find(':')+1:]
                    try:
                        client['name'] = socket.gethostbyaddr(client['ip'])[0]
                    except:
                        client['name'] = client['ip']
                    clients.append(client)

            if self.visu_plugin_build > '2':
                for c, sw, swv, ch in self.visu_plugin.return_clients():
                    client = dict()
                    deli = c.find(':')
                    client['ip'] = c[0:c.find(':')]
                    client['port'] = c[c.find(':')+1:]
                    try:
                        client['name'] = socket.gethostbyaddr(client['ip'])[0]
                    except:
                        client['name'] = client['ip']
                    client['sw'] = sw
                    client['swversion'] = swv
                    client['hostname'] = ch
                    clients.append(client)
                    
        clients_sorted = sorted(clients, key=lambda k: k['name']) 
        
        tmpl = self.env.get_template('visu.html')
        return tmpl.render( visu_plugin=(self.visu_plugin is not None), visu_plugin_build=self.visu_plugin_build, clients=clients_sorted )


    @cherrypy.expose
    def reboot(self):
        passwd = request.form['password']
        rbt1 = subprocess.Popen(["echo", passwd], stdout=subprocess.PIPE)
        rbt2 = subprocess.Popen(["sudo", "-S", "reboot"], stdin=rbt1.
                                stdout, stdout=subprocess.PIPE)
        print(rbt2.communicate()[0])
        return redirect('/services.html')

#if __name__ == "__main__":
#    server = BackendServer( None, port=8080, ip='0.0.0.0')
#    server.run()<|MERGE_RESOLUTION|>--- conflicted
+++ resolved
@@ -57,11 +57,7 @@
         s.connect(("10.10.10.10", 80))
         return s.getsockname()[0]
 
-<<<<<<< HEAD
-    def __init__(self, sh, port=None, threads=8, ip='', updates_allowed='True', user="admin", password="", md5password="", language="", developer_mode="no"):
-=======
-    def __init__(self, sh, port=None, threads=8, ip='', updates_allowed='True', user="admin", password="", language="", developer_mode="no", pypi_timeout=5):
->>>>>>> bb6cb887
+    def __init__(self, sh, port=None, threads=8, ip='', updates_allowed='True', user="admin", password="", md5password="", language="", developer_mode="no", pypi_timeout=5):
         self.logger = logging.getLogger(__name__)
         self._user = user
         self._password = password
