--- conflicted
+++ resolved
@@ -26,24 +26,6 @@
             <option {% if log_level_filter=="CRITICAL" %}selected{% endif %} value="CRITICAL">CRITICAL</option>
         </select>
     </div>
-<<<<<<< HEAD
-    <div class="container" style="width: 90%;">
-        <div class="form-group" style="display:inline;">
-            <div style="float:left; font-size: 20px;">{{ _('Filter') }}:</div>
-            <input type="text" class="form-control" id="text_filter" value="{{ text_filter }}" style= "margin-left: 10px; width: 400px; float:left;"/>
-            <select class="form-control" id="log_level_filter" style="margin-left: 10px; width: 200px; float:left;">
-                <option {% if log_level_filter=="ALL" %}selected{% endif %} value="ALL">ALL</option>
-                <option {% if log_level_filter=="DEBUG" %}selected{% endif %} value="DEBUG">DEBUG</option>
-                <option {% if log_level_filter=="INFO" %}selected{% endif %} value="INFO">INFO</option>
-                <option {% if log_level_filter=="WARNING" %}selected{% endif %} value="WARNING">WARNING</option>
-                <option {% if log_level_filter=="ERROR" %}selected{% endif %} value="ERROR">ERROR</option>
-                <option {% if log_level_filter=="CRITICAL" %}selected{% endif %} value="CRITICAL">CRITICAL</option>
-            </select>
-        </div>
-        <button type="button" class="btn btn-default" style="float:left; margin-left: 10px;" onclick="location.href='log_view.html?logfile={{ logfile }}&text_filter='+$('#text_filter').val()+'&log_level_filter='+$('#log_level_filter').val()">{{ _('Filter anwenden','button') }}</button>
-        <button type="button" title="{{ _('Neu Laden', 'button') }}" class="btn btn-default" style="float:left; margin-left: 10px;" onclick="location.href='log_view.html?logfile={{ logfile }}&text_filter='+$('#text_filter').val()+'&log_level_filter='+$('#log_level_filter').val()+'&page={{ current_page }}'"><i class="fas fa-sync" aria-hidden="true"></i></button>
-        <button type="button" title="{{ _('Nach unten scrollen', 'button') }}" class="btn btn-default" style="float:left; margin-left: 10px;" onclick="document.getElementById('log_print').scrollTop = 9999999;"><i class="fa fa-arrow-circle-down" aria-hidden="true"></i></button>
-=======
     <button type="button" class="btn btn-smarthomeng btn-sm" style="float:left; margin-left: 10px;" onclick="location.href='log_view.html?logfile={{ logfile }}&text_filter='+$('#text_filter').val()+'&log_level_filter='+$('#log_level_filter').val()">{{ _('Filter anwenden','button') }}</button>
     <button id="linewrapping" type="button" class="btn btn-outline-secondary btn-sm" style="float:left; margin-left: 10px;">{{ _('Zeilenumbruch') }}</button>&nbsp;
     <button type="button" title="{{ _('Neu Laden', 'button') }}" class="btn btn-smarthomeng btn-sm" style="float:left; margin-left: 10px;" onclick="location.href='log_view.html?logfile={{ logfile }}&text_filter='+$('#text_filter').val()+'&log_level_filter='+$('#log_level_filter').val()+'&page={{ current_page }}'"><i class="fas fa-sync" aria-hidden="true"></i></button>
@@ -53,7 +35,6 @@
 <div class="container-fluid" style="overflow: none;">
     <div style="border: 1px solid #ddd; margin-bottom: 10px;">
 {% if log_lines %}<textarea autocomplete="off" id="log_file" name="log_file">{% for line in log_lines %}{% if not loop.last %}{{ line }}{% else %}{{ line  | replace('\n', '') }}{% endif %}{% endfor %}</textarea>{% else %}{{ _('no data available') }}{% endif %}
->>>>>>> 4abccaff
     </div>
 </div>
 <div class="container-fluid">
