--- conflicted
+++ resolved
@@ -1,9 +1,5 @@
 def plugin_release():
-<<<<<<< HEAD
-    return '1.7.2'
-=======
     return '1.8.0'
->>>>>>> 1738dad7
 
 
 def plugin_branch():
