# Metadata for the Smart-Plugin
plugin:
    # Global plugin attributes
    type: interface                 # plugin type (gateway, interface, protocol, system, web)
    description:
        de: 'Steuerung von diversen AV Geräten über TCP/IP und RS232 Schnittstelle, **seit SmartHomeNG v1.3**'
        en: 'Controlling AV devices via TCP/IP and RS232'
    maintainer: onkelandy
    tester: Foxi352                     # Who tests this plugin?
<<<<<<< HEAD
    state: develop
=======
    state: ready
>>>>>>> 271b7c96
    keywords: av denon pioneer epson oppo player amp receiver projector rs232 telnet tcpip
#    documentation: https://github.com/smarthomeNG/smarthome/wiki/CLI-Plugin        # url of documentation (wiki) page
    support: https://knx-user-forum.de/forum/supportforen/smarthome-py/1097870-neues-plugin-av-device-f%C3%BCr-yamaha-pioneer-denon-etc

    version: 1.5.0                # Plugin version
    sh_minversion: 1.5            # minimum shNG version to use this plugin
#    sh_maxversion:                 # maximum shNG version to use this plugin (leave empty if latest)
    multi_instance: True          # plugin supports multi instance
    restartable: unknown
    classname: AVDevice            # class containing the plugin

parameters:
    # Definition of parameters to be configured in etc/plugin.yaml
    model:
        type: str
        default: ''
        mandatory: True
        description:
            de: 'Name des Geräts. Muss mit dem Namen der Textdatei unter plugins/avdevice korrelieren, die sämtliche Befehle beinhaltet.'
            en: 'Name of AV device. Has to correspond to a text file with the same name in the folder plugins/avdevice including all commands.'

    update_exclude:
        type: str
        default: ''
        description:
            de: "Caller, bei denen kein Itemupdate vollzogen werden soll. Dies ist hilfreich, um beispielsweise mittels on_change Items abhängig von einem anderen Item zu aktualisieren, ohne dass die Updatefunktion des Plugins getriggert wird (z.B. für play/stop/pause). Es können mehrere durch Komma getrennte Einträge definiert werden."
            en: "Define calles that shouldn't trigger an item update. This is helpful if you want to change values of items based on other items by using on_change or on_update functions. In that case the plugin wouldn't update the dependent item additionally (e.g. play/pause/stop). You can define a list of callers delimited by ,"

    tcp_ip:
        type: ip
        default: 0.0.0.0
        description:
            de: 'Beim Nutzen der TCP Verbindungen ist die IP Adresse des Endgeräts anzugeben.'
            en: 'If you use TCP connection define IP address of your device.'

    tcp_port:
        type: int
        default: 23
        description:
            de: 'Beim Nutzen der TCP Verbindungen ist der Port anzugeben, auf dem das Gerät Verbindungen zulässt. Für Denon: 23, für Pioneer: 8002.'
            en: 'If you use TCP connection define the port where your device accepts TCPIP connections. For Denon use 23, for Pioneer 8002.'

    tcp_timeout:
        type: int
        default: 1
        description:
            de: 'Beim Nutzen der TCP Verbindungen kann ein Timeout angegeben werden.'
            en: 'If you use TCP connection you can define a connection timeout.'

    rs232_port:
        type: str
        default: ''
        description:
            de: "Beim Nutzen einer RS232 Schnittstelle (empfohlen!) ist die serielle Schnittstelle anzugeben."
            en: "If you use a RS232 cable to communicate with your device (highly recommended!) define the serial port."

    rs232_baudrate:
        type: int
        default: 9600
        description:
            de: "Beim Nutzen einer RS232 Schnittstelle ist die benötigte Baudrate anzugeben."
            en: "If you use a RS232 interface define the baudrate."

    rs232_timeout:
        type: float
        default: 0.1
        description:
            de: "Beim Nutzen einer RS232 Schnittstelle kann ein Timeout zum Lesen und Schreiben definiert werden."
            en: "If you use a RS232 interface you can define read and write timeout."

    ignoreresponse:
        type: str
        default: 'RGB,RGC,RGD,GBH,GHH,VTA,AUA,AUB'
        description:
            de: "Das Plugin ignoriert Antworten die mit den hier angegebenen Werten starten, beispielsweise Rückmeldungen für die Menünavigation, etc. Der Defaultwert ist für Pioneer Receiver empfohlen."
            en: "The plugin doesn't care about responses from the device starting with the given values. List responses for menu navigation, etc. The default value is recommended for Pioneer receivers."

    forcebuffer:
        type: str
        default: 'GEH01020,GEH04022,GEH05024,R'
        description:
            de: "Wenn aus irgendeinem Grund die Antworten nicht gepuffert werden sollen, können hier dennoch Antworten definiert werden, die sehr wohl gepuffert werden. Dies ist besonders wichtig bei Informationen, die schnell hintereinander gesendet werden bzw. wechseln wie Künstler, Musiktitel, Radiostation, etc. Der Defaultwert ist für Pioneer Receiver empfohlen."
            en: "If for whatever reason you don't want to buffer the response from your device you can still define specific responses that should get buffered. This is important for responses that change or get sent very quickly. Artist, title, radio station, etc. are examples that should be put here. The default value is recommended for Pioneer receivers."

    inputignoredisplay:
        type: str
        default: ''
        description:
            de: "Die LCD Anzeige auf dem Gerät wird mitunter sehr häufig aktualisiert, zB bei einem scrollenden Text bei Songtiteln. Um ein ständiges Update und dadurch Konflikte mit tatsächlich relevanten Rückmeldungen zu vermeiden, können hier Source Typen hinterlegt werden. Internet Radio, LAN Streaming, etc. werden empfohlen. Für Pioneer-Receiver werden empfohlen: 26,38,40,41,44,17,02,48,0"
            en: "The value of the LCD display on your receiver might get updated very often, e.g. when it shows song titles as a scrolling text. To avoid constant display updates and therefore possible confusion with relevant answers of your device listing source inputs like internet radio, LAN streaming, etc. here is highly recommended. For Pioneer receivers use: 26,38,40,41,44,17,02,48,0"

    dependson_item:
        type: str
        default: ''
        description:
            de: "Wenn das angegebene Item den angegebenen Wert erhält, werden die Befehle gesendet, ansonsten nicht. Das ist insbesondere dann sinnvoll, wenn das Gerät an einer schaltbaren Steckdose hängt."
            en: " If given item has given value the commands are sent to the device, otherwise they are not. Relevant if you have your device connected to a power socket that can be turned off."

    dependson_value:
        type: bool
        default: True
        description:
            de: "Wenn das angegebene Item den angegebenen Wert erhält, werden die Befehle gesendet, ansonsten nicht. Das ist insbesondere dann sinnvoll, wenn das Gerät an einer schaltbaren Steckdose hängt."
            en: " If given item has given value the commands are sent to the device, otherwise they are not. Relevant if you have your device connected to a power socket that can be turned off."

    errorresponse:
        type: str
        default: 'E02,E04,E06'
        description:
            de: "Standard Fehlermeldungen des Geräts, bei Pioneer beispielsweise ein 'E' gefolgt von einer Nummer. Werden diese Antworten hier nicht angegeben, werden Rückmeldungen unter Umständen deutlich langsamer verarbeitet, aber voraussichtlich trotzdem erkannt."
            en: "The standard error responses from your device. For Pioneer receivers they are 'E' followed by a number. If no values are provided error answers from your device might get recognized much slower but actually should still get recognized."

    resetonerror:
        type: bool
        default: False
        description:
            de: "Zurücksetzen des Items auf den vorigen Wert, wenn kein Update durchgeführt werden konnte, zB das Setzen der Lautstärke in einer abgeschalteten Zone. Sobald das dependson Item ausgeschaltet wird oder mehrere Verbindungs- und Sendeversuche fehlgeschlagen sind, wird das Item zurückgesetzt, damit keine falschen Werte in der Visu angezeigt werden."
            en: "Reset the value of the item that could not be updated. E.g. you set the volume of zone 2 when it is not powered on. If either the dependson item is off or the device sends an error response or after several connection and send retries the expected response is not received, the item gets set to the value it had before you sent the command. That way you avoid having a wrong value displayed in your Visu."

    depend0_power0:
        type: bool
        default: False
        description:
            de: "Wenn das dependson Item abgeschaltet ist, werden alle Poweritems ebenfalls auf 0 gesetzt. Das ist dann relevant, wenn beispielsweise das Gerät eingeschaltet ist, die Steckdose aber ausgeschaltet wird. Durch Aktivieren dieser Funktion werden automatisch die Poweritems auf 0 gesetzt."
            en: "If the dependson item is off the power off all zones are set to off. This is especially relevant for a correct representation in your Visu when you have a powered on device but turn off the power socket."

    depend0_volume0:
        type: bool
        default: False
        description:
            de: "Wie beim obigen Attribut dient auch diese Funktion zum korrekten Update der Visu auf den Lautstärkewert 0, sobald das dependson Item deaktiviert wird (zB Ausschalten der Steckdose)."
            en: "Same as above but in this case the volume is set to 0 for all zones. This is for Visu purposes only."

    sendretries:
        type: int
        default: 10
        description:
            de: "Dieser Wert definiert, wie oft bei einer falschen Antwort versucht werden soll, den Befehl nochmals zu senden."
            en: "This value defines how often a command should be sent when receiving a wrong answer from the device."

    resendwait:
        type: float
        default: 1.0
        description:
            de: "Angabe der Pause zwischen Resend Versuchen in Sekunden"
            en: "Seconds the plugin should wait between each resend retry."

    reconnectretries:
        type: int
        default: 13
        description:
            de: "Anzahl der Verbindungsversuche bei Verbindungsproblemen. Das ist insbesondere bei TCP Verbindungen von Geräten relevant, die an schaltbaren Steckdosen hängen, da diese oftmals 30-40 Sekunden zum Hochfahren benötigen."
            en: "If the plugin can not connect to the device it retries this often. This is especially useful for TCP connections on devices that are plugged into a switchable socket as most receivers need about 40-50 seconds to boot their network device."

    secondstokeep:
        type: int
        default: 50
        description:
            de: "Dauer in Sekunden, wie lange ein Kommando, das nicht erfolgreich war in einem Zwischenspeicher aufbewahrt werden soll. Dies ist besonders bei TCP Verbindungen mit Geräten an schaltbaren Steckdosen relevant, da diese ofmals 30-40 Sekunden zum Hochfahren benötigen."
            en: "Seconds the plugin should temporarily save a command to retry later on after establishing a connection. This is especially useful for TCP connections on devices that are plugged into a switchable socket as most receivers need about 40-50 seconds to boot their network device."

    responsebuffer:
        type: int
        default: 5
        description:
            de: "Schnell hintereinander empfangene Werte werden bei einer negativen Attributangabe im Puffer gespeichert und gemeinsam verarbeitet. Der Standardwert sollte dafür sorgen, dass keine Antworten verloren gehen. Einige Receiver antworten unter Umständen immer zuerst mit der Angabe zum auf dem Display gezeigten Wert. Der Puffer sorgt dafür, dass auch eine nachfolgende Rückmeldung evaluiert wird."
            en: "Set this to a number to collect quickly received responses in a buffer and evaluate them collectively. The standard value should be fine and prevent responses getting lost. Some receivers might first respond to a command with an update of the display and then with the actual value. The buffer ensures the correct evaluation of the response."

    autoreconnect:
        type: bool
        default: False
        description:
            de: "Automatischer Versuch, sich mit dem Gerät zu verbinden, wenn keine Rückmeldung kommt oder die Verbindung verloren wurde. Dies sollte nicht notwendig sein, da das Plugin ohnehin bei jedem neuen Senden eines Befehls einen Verbindungsaufbauversuch startet."
            en: "Automatically tries to reconnect if no response is received or connection is lost. This should not be necessary as the plugin always tries to reconnect before sending a command."

    statusquery:
        type: bool
        default: True
        description:
            de: "Verbindet sich das Plugin, werden die Werte automatisch abgefragt, auch wenn kein Depend=Init im Item angegeben ist. Sollen nur Items abgefragt werden, bei denen das depend-Attribut auf init gesetzt ist, sollte dieser Wert auf False gestellt werden."
            en: "As soon as the plugin connects to the device the values get queried automatically even if the Depend=Init is not set in the items. If you want to query only those items that are set explicitly change this value to False."

item_attributes:
    avdevice_zone0_depend:
        type: list(str)
        description:
            de: 'Hier wird der Funktionsname eingefügt, von dem ein Item abhängig sein soll. Der Bass des Verstärkers lässt sich beispielsweise nur ändern, wenn Tone aktiviert ist. "tone = True" führt dazu, dass das Item nur geändert wird, wenn die Bedingung erfüllt ist. Mehrere Bedingungen werden als "oder" interpretiert.'
            en: 'Insert a function name your item should be depending on. For exmaple changing the Bass value of your amp is only useful/possible, if tone is activated. "tone = True" makes sure, that the item only gets updated if the dependency is fullfilled. Multiple entries are interepreted as "or".'

    avdevice_zone1_depend:
        type: list(str)
        description:
            de: 'Hier wird der Funktionsname eingefügt, von dem ein Item abhängig sein soll. Der Bass des Verstärkers lässt sich beispielsweise nur ändern, wenn Tone aktiviert ist. "tone = True" führt dazu, dass das Item nur geändert wird, wenn die Bedingung erfüllt ist. Mehrere Bedingungen werden als "oder" interpretiert.'
            en: 'Insert a function name your item should be depending on. For exmaple changing the Bass value of your amp is only useful/possible, if tone is activated. "tone = True" makes sure, that the item only gets updated if the dependency is fullfilled. Multiple entries are interepreted as "or".'

    avdevice_zone2_depend:
        type: list(str)
        description:
            de: 'Hier wird der Funktionsname eingefügt, von dem ein Item abhängig sein soll. Der Bass des Verstärkers lässt sich beispielsweise nur ändern, wenn Tone aktiviert ist. "tone = True" führt dazu, dass das Item nur geändert wird, wenn die Bedingung erfüllt ist. Mehrere Bedingungen werden als "oder" interpretiert.'
            en: 'Insert a function name your item should be depending on. For exmaple changing the Bass value of your amp is only useful/possible, if tone is activated. "tone = True" makes sure, that the item only gets updated if the dependency is fullfilled. Multiple entries are interepreted as "or".'

    avdevice_zone3_depend:
        type: list(str)
        description:
            de: 'Hier wird der Funktionsname eingefügt, von dem ein Item abhängig sein soll. Der Bass des Verstärkers lässt sich beispielsweise nur ändern, wenn Tone aktiviert ist. "tone = True" führt dazu, dass das Item nur geändert wird, wenn die Bedingung erfüllt ist. Mehrere Bedingungen werden als "oder" interpretiert.'
            en: 'Insert a function name your item should be depending on. For exmaple changing the Bass value of your amp is only useful/possible, if tone is activated. "tone = True" makes sure, that the item only gets updated if the dependency is fullfilled. Multiple entries are interepreted as "or".'

    avdevice_zone4_depend:
        type: list(str)
        description:
            de: 'Hier wird der Funktionsname eingefügt, von dem ein Item abhängig sein soll. Der Bass des Verstärkers lässt sich beispielsweise nur ändern, wenn Tone aktiviert ist. "tone = True" führt dazu, dass das Item nur geändert wird, wenn die Bedingung erfüllt ist. Mehrere Bedingungen werden als "oder" interpretiert.'
            en: 'Insert a function name your item should be depending on. For exmaple changing the Bass value of your amp is only useful/possible, if tone is activated. "tone = True" makes sure, that the item only gets updated if the dependency is fullfilled. Multiple entries are interepreted as "or".'

    avdevice_depend:
        type: list(str)
        description:
            de: 'Hier wird der Funktionsname eingefügt, von dem ein Item abhängig sein soll. Der Bass des Verstärkers lässt sich beispielsweise nur ändern, wenn Tone aktiviert ist. "tone = True" führt dazu, dass das Item nur geändert wird, wenn die Bedingung erfüllt ist. Mehrere Bedingungen werden als "oder" interpretiert.'
            en: 'Insert a function name your item should be depending on. For exmaple changing the Bass value of your amp is only useful/possible, if tone is activated. "tone = True" makes sure, that the item only gets updated if the dependency is fullfilled. Multiple entries are interepreted as "or".'

    avdevice_zone0:
        type: str
        description:
            de: 'Obiges Attribut muss mit dem Kommando ergänzt werden, das in der Text Datei hinterlegt ist, zB power oder volume'
            en: 'This attribute has to be followed by one of the commands declared in the device text file like power or volume'

    avdevice_zone1:
        type: str
        description:
            de: 'Obiges Attribut muss mit dem Kommando ergänzt werden, das in der Text Datei hinterlegt ist, zB power oder volume'
            en: 'This attribute has to be followed by one of the commands declared in the device text file like power or volume'

    avdevice_zone2:
        type: str
        description:
            de: 'Obiges Attribut muss mit dem Kommando ergänzt werden, das in der Text Datei hinterlegt ist, zB power oder volume'
            en: 'This attribute has to be followed by one of the commands declared in the device text file like power or volume'

    avdevice_zone3:
        type: str
        description:
            de: 'Obiges Attribut muss mit dem Kommando ergänzt werden, das in der Text Datei hinterlegt ist, zB power oder volume'
            en: 'This attribute has to be followed by one of the commands declared in the device text file like power or volume'

    avdevice_zone4:
        type: str
        description:
            de: 'Obiges Attribut muss mit dem Kommando ergänzt werden, das in der Text Datei hinterlegt ist, zB power oder volume'
            en: 'This attribute has to be followed by one of the commands declared in the device text file like power or volume'

    avdevice:
        type: str
        description:
            de: 'Obiges Attribut muss mit dem Kommando ergänzt werden, das in der Text Datei hinterlegt ist, zB power oder volume'
            en: 'This attribute has to be followed by one of the commands declared in the device text file like power or volume'

    avdevice_zone0_speakers:
        type: str
        description:
            de: 'Soll zwischen Lautsprecher A, B und AB umgeschaltet werden, bietet es sich an, dies über dieses Attribut zu definieren. Als Wert muss hier der zu sendende Wert angegeben werden.'
            en: 'If you want to switch between A, B or AB speaker setups you can use this attribue. The value has to be identical to the value the device expects.'

    avdevice_zone1_speakers:
        type: str
        description:
            de: 'Soll zwischen Lautsprecher A, B und AB umgeschaltet werden, bietet es sich an, dies über dieses Attribut zu definieren. Als Wert muss hier der zu sendende Wert angegeben werden.'
            en: 'If you want to switch between A, B or AB speaker setups you can use this attribue. The value has to be identical to the value the device expects.'

    avdevice_zone2_speakers:
        type: str
        description:
            de: 'Soll zwischen Lautsprecher A, B und AB umgeschaltet werden, bietet es sich an, dies über dieses Attribut zu definieren. Als Wert muss hier der zu sendende Wert angegeben werden.'
            en: 'If you want to switch between A, B or AB speaker setups you can use this attribue. The value has to be identical to the value the device expects.'

    avdevice_zone3_speakers:
        type: str
        description:
            de: 'Soll zwischen Lautsprecher A, B und AB umgeschaltet werden, bietet es sich an, dies über dieses Attribut zu definieren. Als Wert muss hier der zu sendende Wert angegeben werden.'
            en: 'If you want to switch between A, B or AB speaker setups you can use this attribue. The value has to be identical to the value the device expects.'

    avdevice_zone4_speakers:
        type: str
        description:
            de: 'Soll zwischen Lautsprecher A, B und AB umgeschaltet werden, bietet es sich an, dies über dieses Attribut zu definieren. Als Wert muss hier der zu sendende Wert angegeben werden.'
            en: 'If you want to switch between A, B or AB speaker setups you can use this attribue. The value has to be identical to the value the device expects.'

    avdevice_speakers:
        type: str
        description:
            de: 'Soll zwischen Lautsprecher A, B und AB umgeschaltet werden, bietet es sich an, dies über dieses Attribut zu definieren. Als Wert muss hier der zu sendende Wert angegeben werden.'
            en: 'If you want to switch between A, B or AB speaker setups you can use this attribue. The value has to be identical to the value the device expects.'

    avdevice_zone0_init:
        type: str
        description:
            de: 'Über dieses Attribut lässt sich ein anderes Item auf einen bestimmten Wert setzen, sobald das Plugin sich mit dem Gerät verbindet. Der Wert muss bereits als avdevice-Attribut bei einem anderen Item hinterlegt sein.'
            en: 'This attribute changes the value of another item to a specific value as soon as the plugin connects to the device. The value has to exist as an avdevice-attribute on another item.'

    avdevice_zone1_init:
        type: str
        description:
            de: 'Über dieses Attribut lässt sich ein anderes Item auf einen bestimmten Wert setzen, sobald das Plugin sich mit dem Gerät verbindet. Der Wert muss bereits als avdevice-Attribut bei einem anderen Item hinterlegt sein.'
            en: 'This attribute changes the value of another item to a specific value as soon as the plugin connects to the device. The value has to exist as an avdevice-attribute on another item.'

    avdevice_zone2_init:
        type: str
        description:
            de: 'Über dieses Attribut lässt sich ein anderes Item auf einen bestimmten Wert setzen, sobald das Plugin sich mit dem Gerät verbindet. Der Wert muss bereits als avdevice-Attribut bei einem anderen Item hinterlegt sein.'
            en: 'This attribute changes the value of another item to a specific value as soon as the plugin connects to the device. The value has to exist as an avdevice-attribute on another item.'

    avdevice_zone3_init:
        type: str
        description:
            de: 'Über dieses Attribut lässt sich ein anderes Item auf einen bestimmten Wert setzen, sobald das Plugin sich mit dem Gerät verbindet. Der Wert muss bereits als avdevice-Attribut bei einem anderen Item hinterlegt sein.'
            en: 'This attribute changes the value of another item to a specific value as soon as the plugin connects to the device. The value has to exist as an avdevice-attribute on another item.'

    avdevice_zone4_init:
        type: str
        description:
            de: 'Über dieses Attribut lässt sich ein anderes Item auf einen bestimmten Wert setzen, sobald das Plugin sich mit dem Gerät verbindet. Der Wert muss bereits als avdevice-Attribut bei einem anderen Item hinterlegt sein.'
            en: 'This attribute changes the value of another item to a specific value as soon as the plugin connects to the device. The value has to exist as an avdevice-attribute on another item.'

    avdevice_init:
        type: str
        description:
            de: 'Über dieses Attribut lässt sich ein anderes Item auf einen bestimmten Wert setzen, sobald das Plugin sich mit dem Gerät verbindet. Der Wert muss bereits als avdevice-Attribut bei einem anderen Item hinterlegt sein.'
            en: 'This attribute changes the value of another item to a specific value as soon as the plugin connects to the device. The value has to exist as an avdevice-attribute on another item.'

logic_parameters: NONE
    # Definition of logic parameters defined by this plugin

plugin_functions: NONE
    # Definition of function interface of the plugin
<|MERGE_RESOLUTION|>--- conflicted
+++ resolved
@@ -7,11 +7,8 @@
         en: 'Controlling AV devices via TCP/IP and RS232'
     maintainer: onkelandy
     tester: Foxi352                     # Who tests this plugin?
-<<<<<<< HEAD
     state: develop
-=======
-    state: ready
->>>>>>> 271b7c96
+
     keywords: av denon pioneer epson oppo player amp receiver projector rs232 telnet tcpip
 #    documentation: https://github.com/smarthomeNG/smarthome/wiki/CLI-Plugin        # url of documentation (wiki) page
     support: https://knx-user-forum.de/forum/supportforen/smarthome-py/1097870-neues-plugin-av-device-f%C3%BCr-yamaha-pioneer-denon-etc
