--- conflicted
+++ resolved
@@ -19,10 +19,6 @@
 */
 {% macro state(id, item, lock, release, icon, value, popup) %}
   {% import config_version_full >= "3.2.c" ? "@widgets/basic.html" : "basic.html" as basic %}
-<<<<<<< HEAD
-  {% set icon = icon|default('time_automatic') %}
-=======
->>>>>>> caf84371
   
   /** enable definitions from e.g. config.ini by string using comma as separator */
   {% if (value is iterable and value|length == 1 and ',' in value[0]) or (value is not iterable and ',' in value) %} {% set value = implode(value)|split(',') %} {% endif %}
