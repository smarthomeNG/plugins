#!/usr/bin/env python3
# vim: set encoding=utf-8 tabstop=4 softtabstop=4 shiftwidth=4 expandtab
#########################################################################
#  Copyright 2014-2018 Thomas Ernst                       offline@gmx.net
#  Copyright 2019- Onkel Andy                       onkelandy@hotmail.com
#########################################################################
#  Finite state machine plugin for SmartHomeNG
#
#  This plugin is free software: you can redistribute it and/or modify
#  it under the terms of the GNU General Public License as published by
#  the Free Software Foundation, either version 3 of the License, or
#  (at your option) any later version.
#
#  This plugin is distributed in the hope that it will be useful,
#  but WITHOUT ANY WARRANTY; without even the implied warranty of
#  MERCHANTABILITY or FITNESS FOR A PARTICULAR PURPOSE.  See the
#  GNU General Public License for more details.
#
#  You should have received a copy of the GNU General Public License
#  along with this plugin. If not, see <http://www.gnu.org/licenses/>.
#########################################################################
import datetime
from collections import OrderedDict, defaultdict

import lib.item.item
from . import StateEngineTools
from .StateEngineLogger import SeLogger
from . import StateEngineState
from . import StateEngineDefaults
from . import StateEngineCurrent
from . import StateEngineValue
from . import StateEngineStruct
from . import StateEngineStructs
from . import StateEngineEval

from lib.item import Items
from lib.shtime import Shtime
from lib.item.item import Item
import copy
import threading
import queue
import re
from ast import literal_eval


# Class representing a blind item
# noinspection PyCallingNonCallable
class SeItem:
    # return item id
    @property
    def id(self):
        return self.__id

    @property
    def variables(self):
        return self.__variables

    @property
    def firstrun(self):
        return self.__first_run

    @property
    def templates(self):
        return self.__templates

    @property
    def webif_infos(self):
        return self.__webif_infos

    # return instance of shtime class
    @property
    def shtime(self):
        return self.__shtime

    # return instance of smarthome.py class
    @property
    def sh(self):
        return self.__sh

    # return instance of smartplugin class
    @property
    def se_plugin(self):
        return self.__se_plugin

    # return instance of queue
    @property
    def queue(self):
        return self.__queue

    # return all schedulers for item
    @property
    def schedulers(self):
        return self.__active_schedulers

    # return instance of logger class
    @property
    def logger(self):
        return self.__logger

    @property
    def instant_leaveaction(self):
        return self.__instant_leaveaction.get()

    @property
    def default_instant_leaveaction(self):
        return self.__default_instant_leaveaction.get()

    @default_instant_leaveaction.setter
    def default_instant_leaveaction(self, value):
        self.__default_instant_leaveaction.set(value)

    @property
    def laststate(self):
        _returnvalue = None if self.__laststate_item_id is None else self.__laststate_item_id.property.value
        return _returnvalue

    @property
    def laststate_releasedby(self):
        _returnvalue = None if self.__laststate_item_id is None \
                       else self.__release_info.get(self.__laststate_item_id.property.value)
        return _returnvalue

    @property
    def previousstate(self):
        _returnvalue = None if self.__previousstate_item_id is None else self.__previousstate_item_id.property.value
        return _returnvalue

    @property
    def lastconditionset(self):
<<<<<<< HEAD
        return None if self.__lastconditionset_item_id is None else self.__lastconditionset_item_id.property.value
=======
        _returnvalue = None if self.__lastconditionset_item_id is None else self.__lastconditionset_item_id.property.value
        return _returnvalue
>>>>>>> df3e12f4

    @property
    def previousconditionset(self):
        _returnvalue = None if self.__previousconditionset_item_id is None else self.__previousconditionset_item_id.property.value
        return _returnvalue

    @property
    def previousstate_conditionset(self):
        _returnvalue = None if self.__previousstate_conditionset_item_id is None else self.__previousstate_conditionset_item_id.property.value
        return _returnvalue

    @property
    def laststate_name(self):
        _returnvalue = None if self.__laststate_item_name is None else self.__laststate_item_name.property.value
        return _returnvalue

    @property
    def previousstate_name(self):
        _returnvalue = None if self.__previousstate_item_name is None else self.__previousstate_item_name.property.value
        return _returnvalue

    @property
    def lastconditionset_name(self):
<<<<<<< HEAD
        return None if self.__lastconditionset_item_name is None else self.__lastconditionset_item_name.property.value
=======
        _returnvalue = None if self.__lastconditionset_item_name is None else self.__lastconditionset_item_name.property.value
        return _returnvalue
>>>>>>> df3e12f4

    @property
    def previousconditionset_name(self):
        _returnvalue = None if self.__previousconditionset_item_name is None else self.__previousconditionset_item_name.property.value
        return _returnvalue

    @property
    def previousstate_conditionset_name(self):
        _returnvalue = None if self.__previousstate_conditionset_item_name is None else self.__previousstate_conditionset_item_name.property.value
        return _returnvalue

    @property
    def ab_alive(self):
        return self.__ab_alive

    @ab_alive.setter
    def ab_alive(self, value):
        self.__ab_alive = value

    # Constructor
    # smarthome: instance of smarthome.py
    # item: item to use
    # se_plugin: smartplugin instance
    def __init__(self, smarthome, item, se_plugin):
        self.__item = item
        self.__logger = SeLogger.create(self.__item)
        self.itemsApi = Items.get_instance()
        self.update_lock = threading.Lock()
        self.__ab_alive = False
        self.__queue = queue.Queue()
        self.__sh = smarthome
        self.__shtime = Shtime.get_instance()
        self.__se_plugin = se_plugin
        self.__active_schedulers = []
        self.__release_info = {}
        self.__default_instant_leaveaction = StateEngineValue.SeValue(self, "Default Instant Leave Action", False, "bool")
        self.__instant_leaveaction = StateEngineValue.SeValue(self, "Instant Leave Action", False, "num")
        try:
            self.__id = self.__item.property.path
        except Exception:
            self.__id = item
        self.__name = str(self.__item)
        self.__itemClass = Item
        # initialize logging

        self.__log_level = StateEngineValue.SeValue(self, "Log Level", False, "num")

        _default_log_level = SeLogger.default_log_level.get()
        _returnvalue, _returntype, _using_default, _issue = self.__log_level.set_from_attr(self.__item, "se_log_level",
                                                                                           _default_log_level)
        self.__using_default_log_level = _using_default
        _returnvalue = self.__log_level.get()
        if isinstance(_returnvalue, list) and len(_returnvalue) == 1:
            _returnvalue = _returnvalue[0]
        self.__logger.log_level_as_num = 2
        self.__logger.header("")

        _startup_log_level = SeLogger.startup_log_level.get()

        if _startup_log_level > 0:
            base = self.__sh.get_basedir()
            SeLogger.manage_logdirectory(base, SeLogger.log_directory, True)
        self.__logger.log_level_as_num = _startup_log_level
        self.__logger.info("Set log level to startup log level {}", _startup_log_level)

        if isinstance(_returnvalue, list) and len(_returnvalue) > 1:
            self.__logger.warning("se_log_level for item {} can not be defined as a list"
                                  " ({}). Using default value {}.", self.id, _returnvalue, _default_log_level)
            self.__log_level.set(_default_log_level)
        elif _returnvalue is None:
            self.__log_level.set(_default_log_level)
            self.__logger.header("Initialize Item {0} (Log {1}, Level set"
                                 " to {2} based on default log level"
                                 " because se_log_level has issues)".format(self.id, self.__logger.name,
                                                                            _default_log_level))
        elif _using_default:
            self.__logger.header("Initialize Item {0} (Log {1}, Level set"
                                 " to {2} based on default log level {3})".format(self.id, self.__logger.name,
                                                                                  _returnvalue, _default_log_level))
        else:
            self.__logger.header("Initialize Item {0} (Log {1}, Level set"
                                 " to {2}, default log level is {3})".format(self.id, self.__logger.name,
                                                                             _returnvalue, _default_log_level))

        # get startup delay
        self.__startup_delay = StateEngineValue.SeValue(self, "Startup Delay", False, "num")
        self.__startup_delay.set_from_attr(self.__item, "se_startup_delay", StateEngineDefaults.startup_delay)
        self.__startup_delay_over = False

        # Init suspend settings
        self.__default_suspend_time = StateEngineDefaults.suspend_time.get()
        self.__suspend_time = StateEngineValue.SeValue(self, "Suspension time on manual changes", False, "num")
        self.__suspend_time.set_from_attr(self.__item, "se_suspend_time", self.__default_suspend_time)

        # Init laststate and previousstate items/values
        self.__config_issues = {}
        self.__laststate_item_id, _issue = self.return_item_by_attribute("se_laststate_item_id")
        self.__laststate_internal_id = "" if self.__laststate_item_id is None else self.__laststate_item_id.property.value
        self.__config_issues.update(_issue)
        self.__laststate_item_name, _issue = self.return_item_by_attribute("se_laststate_item_name")
        self.__laststate_internal_name = "" if self.__laststate_item_name is None else self.__laststate_item_name.property.value
        self.__config_issues.update(_issue)
        self.__previousstate_item_id, _issue = self.return_item_by_attribute("se_previousstate_item_id")
        self.__previousstate_internal_id = "" if self.__previousstate_item_id is None else self.__previousstate_item_id.property.value
        self.__config_issues.update(_issue)
        self.__previousstate_item_name, _issue = self.return_item_by_attribute("se_previousstate_item_name")
        self.__previousstate_internal_name = "" if self.__previousstate_item_name is None else self.__previousstate_item_name.property.value
        self.__config_issues.update(_issue)

        # Init lastconditionset items/values
        self.__lastconditionset_item_id, _issue = self.return_item_by_attribute("se_lastconditionset_item_id")
        self.__lastconditionset_internal_id = "" if self.__lastconditionset_item_id is None else \
            self.__lastconditionset_item_id.property.value
        self.__config_issues.update(_issue)
        self.__lastconditionset_item_name, _issue = self.return_item_by_attribute("se_lastconditionset_item_name")
        self.__lastconditionset_internal_name = "" if self.__lastconditionset_item_name is None else \
            self.__lastconditionset_item_name.property.value
        self.__config_issues.update(_issue)

        # Init previousconditionset items/values
        self.__previousconditionset_item_id, _issue = self.return_item_by_attribute("se_previousconditionset_item_id")
        self.__previousconditionset_internal_id = "" if self.__previousconditionset_item_id is None else \
            self.__previousconditionset_item_id.property.value
        self.__config_issues.update(_issue)
        self.__previousconditionset_item_name, _issue = self.return_item_by_attribute("se_previousconditionset_item_name")
        self.__previousconditionset_internal_name = "" if self.__previousconditionset_item_name is None else \
            self.__previousconditionset_item_name.property.value
        self.__config_issues.update(_issue)

        self.__previousstate_conditionset_item_id, _issue = self.return_item_by_attribute(
            "se_previousstate_conditionset_item_id")
        self.__previousstate_conditionset_internal_id = "" if self.__previousstate_conditionset_item_id is None else \
            self.__previousstate_conditionset_item_id.property.value
        self.__config_issues.update(_issue)
        self.__previousstate_conditionset_item_name, _issue = self.return_item_by_attribute(
            "se_previousstate_conditionset_item_name")
        self.__previousstate_conditionset_internal_name = "" if self.__previousstate_conditionset_item_name is None else \
            self.__previousstate_conditionset_item_name.property.value
        self.__config_issues.update(_issue)
        filtered_dict = {key: value for key, value in self.__config_issues.items() if value.get('issue') not in [[], [None], None]}
        self.__config_issues = filtered_dict

        self.__states = []
        self.__state_ids = {}
        self.__conditionsets = {}
        self.__templates = {}
        self.__unused_attributes = {}
        self.__used_attributes = {}
        self.__action_status = {}
        self.__state_issues = {}
        self.__struct_issues = {}
        self.__webif_infos = OrderedDict()

        self.__repeat_actions = StateEngineValue.SeValue(self, "Repeat actions if state is not changed", False, "bool")
        self.__repeat_actions.set_from_attr(self.__item, "se_repeat_actions", True)
        self.__first_run = None
        self._initstate = None
        self._initactionname = None
        self.__update_trigger_item = None
        self.__update_trigger_caller = None
        self.__update_trigger_source = None
        self.__update_trigger_dest = None
        self.__update_original_item = None
        self.__update_original_caller = None
        self.__update_original_source = None
        self.__using_default_instant_leaveaction = False
        self.__using_default_suspendtime = False

        # Check item configuration
        self.__check_item_config()

        # Init variables
        self.__variables = {
            "item.suspend_time": self.__suspend_time.get(),
            "item.suspend_remaining": 0,
            "item.instant_leaveaction": 0,
            "release.can_release": "",
            "release.can_be_released_by": "",
            "release.has_released": "",
            "release.was_released_by": "",
            "release.will_release": "",
            "current.state_id": "",
            "current.state_name": "",
            "current.conditionset_id": "",
            "current.conditionset_name": "",
            "current.action_name": "",
            "previous.state_id": "",
            "previous.state_name": "",
            "previous.conditionset_id": "",
            "previous.conditionset_name": "",
            "previous.state_conditionset_id": "",
            "previous.state_conditionset_name": ""
        }
        try:
            _statecount = 1
            for item_state in self.__item.return_children():
                _statecount = self.__initialize_state(item_state, _statecount)
        except Exception as ex:
            self.__logger.error("Ignoring stateevaluation for {} because {}", self.__id, ex)
        self.__reorder_states()
        try:
            self.__finish_states()
        except Exception as ex:
            self.__logger.error("Issue finishing states because {}", ex)
            return


    def __repr__(self):
        return self.__id

    def startup(self):
        self.__logger.info("".ljust(80, "_"))
        # start timer with startup-delay
        _startup_delay_param = self.__startup_delay.get()
        startup_delay = 1 if self.__startup_delay.is_empty() or _startup_delay_param == 0 else _startup_delay_param
        if startup_delay > 0:
            first_run = self.__shtime.now() + datetime.timedelta(seconds=startup_delay)
            self.__first_run = first_run.strftime('%H:%M:%S, %d.%m.')
            self.__logger.info("Will start stateengine evaluation at {}", self.__first_run)
            scheduler_name = self.__id + "-Startup Delay"
            value = {"item": self.__item, "caller": "Init"}
            self.__se_plugin.scheduler_add(scheduler_name, self.__startup_delay_callback, value=value, next=first_run)
        elif startup_delay == -1:
            self.__startup_delay_over = True
            self.__first_run = None
            self.__add_triggers()
        else:
            self.__startup_delay_callback(self.__item, "Init", None, None)
        _log_level = self.__log_level.get()
        self.__logger.info("Reset log level to {}", _log_level)
        self.__logger.log_level_as_num = _log_level

    def show_issues_summary(self):
        # show issues summary
        filtered_dict = {key: value for key, value in self.__unused_attributes.items() if
                         key not in self.__used_attributes or 'issue' in value.keys()}
        self.__unused_attributes = filtered_dict

        self.__logger.info("".ljust(80, "_"))
        issues = 0
        if self.__config_issues:
            issues += 1
            self.__log_issues('config entries')
        if self.__unused_attributes:
            issues += 1
            self.__log_issues('attributes')
        if self.__action_status:
            issues += 1
            self.__log_issues('actions')
        if self.__state_issues:
            issues += 1
            self.__log_issues('states')
        if self.__struct_issues:
            issues += 1
            self.__log_issues('structs')
        if issues == 0:
            self.__logger.info("No configuration issues found. Congratulations ;)")

    def update_leave_action(self, default_instant_leaveaction):
        default_instant_leaveaction_value = default_instant_leaveaction.get()
        self.__default_instant_leaveaction = default_instant_leaveaction

        _returnvalue_leave, _returntype_leave, _using_default_leave, _issue = self.__instant_leaveaction.set_from_attr(
            self.__item, "se_instant_leaveaction", default_instant_leaveaction)

        if len(_returnvalue_leave) > 1:
            self.__logger.warning("se_instant_leaveaction for item {} can not be defined as a list"
                                  " ({}). Using default value {}.", self.id, _returnvalue_leave,
                                  default_instant_leaveaction_value)
            self.__instant_leaveaction = default_instant_leaveaction
            self.__variables.update({"item.instant_leaveaction": default_instant_leaveaction_value})
        elif len(_returnvalue_leave) == 1 and _returnvalue_leave[0] is None:
            self.__instant_leaveaction = default_instant_leaveaction
            self.__variables.update({"item.instant_leaveaction": default_instant_leaveaction_value})
            self.__logger.info("Using default instant_leaveaction {0} "
                               "as no se_instant_leaveaction is set.".format(default_instant_leaveaction_value))
        elif _using_default_leave:
            self.__variables.update({"item.instant_leaveaction": default_instant_leaveaction_value})
            self.__logger.info("Using default instant_leaveaction {0} "
                               "as no se_instant_leaveaction is set.".format(default_instant_leaveaction_value))
        else:
            self.__variables.update({"item.instant_leaveaction": _returnvalue_leave})
            self.__logger.info("Using instant_leaveaction {0} "
                               "from attribute se_instant_leaveaction. "
                               "Default value is {1}".format(_returnvalue_leave, default_instant_leaveaction_value))

    def updatetemplates(self, template, value):
        if value is None:
            self.__templates.pop(template)
        else:
            self.__templates[template] = value

    def add_scheduler_entry(self, name):
        if name not in self.__active_schedulers:
            self.__active_schedulers.append(name)

    def remove_scheduler_entry(self, name):
        self.__active_schedulers.remove(name)

    def remove_all_schedulers(self):
        for entry in self.__active_schedulers:
            self.__se_plugin.scheduler_remove('{}'.format(entry))

    # region Updatestate ***********************************************************************************************
    # run queue
    def run_queue(self):
        if not self.__ab_alive:
            self.__logger.debug("{} not running (anymore). Queue not activated.",
                                StateEngineDefaults.plugin_identification)
            return
        _current_log_level = self.__log_level.get()
        _default_log_level = SeLogger.default_log_level.get()

        if _current_log_level <= -1:
            self.__using_default_log_level = True
            value = SeLogger.default_log_level.get()
        else:
            value = _current_log_level
            self.__using_default_log_level = False
        self.__logger.log_level_as_num = value

        if _current_log_level > 0:
            base = self.__sh.get_basedir()
            SeLogger.manage_logdirectory(base, SeLogger.log_directory, True)
        additional_text = ", currently using default" if self.__using_default_log_level is True else ""
        self.__logger.info("Current log level {} ({}), default {}{}",
                            _current_log_level, type(self.__logger.log_level), _default_log_level, additional_text)
        _instant_leaveaction = self.__instant_leaveaction.get()
        _default_instant_leaveaction_value = self.__default_instant_leaveaction.get()
        if _instant_leaveaction <= -1:
            self.__using_default_instant_leaveaction = True
            additional_text = ", currently using default"
        elif _instant_leaveaction > 1:
            self.__logger.info("Current se_instant_leaveaction {} is invalid. "
                               "It has to be set to -1, 0 or 1. Setting it to 1 instead.", _instant_leaveaction)
            _instant_leaveaction = 1
            self.__using_default_instant_leaveaction = False
            additional_text = ""
        else:
            self.__using_default_instant_leaveaction = False
            additional_text = ""
        self.__logger.debug("Current instant leave action {}, default {}{}",
                            _instant_leaveaction, _default_instant_leaveaction_value, additional_text)
        _suspend_time = self.__suspend_time.get()
        if _suspend_time < 0:
            self.__using_default_suspendtime = True
            additional_text = ", currently using default"
        else:
            self.__using_default_suspendtime = False
            additional_text = ""
        self.__logger.debug("Current suspend time {}, default {}{}",
                            _suspend_time, self.__default_suspend_time, additional_text)
        self.update_lock.acquire(True, 10)
        self.__reorder_states(init=False)
        all_released_by = {}
        new_state = None
        if self.__using_default_instant_leaveaction:
            _instant_leaveaction = _default_instant_leaveaction_value
        else:
            _instant_leaveaction = True if _instant_leaveaction == 1 else False
        while not self.__queue.empty() and self.__ab_alive:
            job = self.__queue.get()
            new_state = None
            if job is None or self.__ab_alive is False:
                self.__logger.debug("No jobs in queue left or plugin not active anymore")
                break
            elif job[0] == "delayedaction":
                self.__logger.debug("Job {}", job)
                (_, action, actionname, namevar, repeat_text, value, current_condition, previous_condition,
                 previousstate_condition, state) = job
                self.__logger.info(
                    "Running delayed action: {0} based on current condition {1} or previous condition {2}",
                    actionname, current_condition, previous_condition)
                action.real_execute(state, actionname, namevar, repeat_text, value, False, current_condition)
            else:
                (_, item, caller, source, dest) = job
                item_id = item.property.path if item is not None else "(no item)"
                self.__logger.update_logfile()
                self.__logger.header("Update state of item {0}".format(self.__name))
                if caller:
                    self.__logger.debug("Update triggered by {0} (item={1} source={2} dest={3})", caller, item_id,
                                        source, dest)

                # Find out what initially caused the update to trigger if the caller is "Eval"
                orig_caller, orig_source, orig_item = StateEngineTools.get_original_caller(self.__logger, caller,
                                                                                           source, item)
                if orig_item is None:
                    orig_item = item
                if orig_caller != caller:
                    text = "{0} initially triggered by {1} (item={2} source={3} value={4})."
                    self.__logger.debug(text, caller, orig_caller, orig_item.property.path,
                                        orig_source, orig_item.property.value)
                cond1 = orig_caller == StateEngineDefaults.plugin_identification
                cond2 = caller == StateEngineDefaults.plugin_identification
                cond1_2 = orig_source == item_id
                cond2_2 = source == item_id
                if (cond1 and cond1_2) or (cond2 and cond2_2):
                    self.__logger.debug("Ignoring changes from {0}", StateEngineDefaults.plugin_identification)
                    continue

                self.__update_trigger_item = item.property.path
                self.__update_trigger_caller = caller
                self.__update_trigger_source = source
                self.__update_trigger_dest = dest
                self.__update_original_item = orig_item.property.path
                self.__update_original_caller = orig_caller
                self.__update_original_source = orig_source

                # Update current values
                StateEngineCurrent.update()
                self.__variables["item.suspend_time"] = self.__default_suspend_time \
                    if self.__using_default_suspendtime is True else _suspend_time
                self.__variables["item.suspend_remaining"] = -1
                self.__variables["item.instant_leaveaction"] = _default_instant_leaveaction_value \
                    if self.__using_default_instant_leaveaction is True else _instant_leaveaction
                # get last state
                last_state = self.__laststate_get()
                if last_state is not None:
                    self.__logger.info("Last state: {0} ('{1}')", last_state.id, last_state.name)

                _last_conditionset_id = self.__lastconditionset_internal_id #self.__lastconditionset_get_id()
                _last_conditionset_name = self.__lastconditionset_internal_name # self.__lastconditionset_get_name()
                if _last_conditionset_id not in ['', None]:
                    self.__logger.info("Last Conditionset: {0} ('{1}')", _last_conditionset_id, _last_conditionset_name)
                else:
                    self.__logger.info("Last Conditionset is empty")
                _original_conditionset_id = _last_conditionset_id
                _original_conditionset_name = _last_conditionset_name
                if self.__previousconditionset_internal_id not in ['', None]:
                    self.__logger.info("Previous Conditionset: {0} ('{1}')", self.__previousconditionset_internal_id,
                                       self.__previousconditionset_internal_name)
                else:
                    self.__logger.info("Previous Conditionset is empty")
                _previous_conditionset_id = _last_conditionset_id
                _previous_conditionset_name = _last_conditionset_name
                # get previous state
                if self.__previousstate_internal_id not in ['', None]:
                    self.__logger.info("Previous state: {0} ('{1}')", self.__previousstate_internal_id,
                                       self.__previousstate_internal_name)

                if self.__previousstate_conditionset_internal_id not in ['', None]:
                    self.__logger.info("Previous state's Conditionset: {0} ('{1}')",
                                       self.__previousstate_conditionset_internal_id,
                                       self.__previousstate_conditionset_internal_name)
                else:
                    self.__logger.info("Previous state's Conditionset is empty")

                # find new state
                _leaveactions_run = False

                if _instant_leaveaction >= 1 and caller != "Released_by Retrigger":
                    evaluated_instant_leaveaction = True
                else:
                    evaluated_instant_leaveaction = False
                for state in self.__states:
                    if not self.__ab_alive:
                        self.__logger.debug("StateEngine Plugin not running (anymore). Stop state evaluation.")
                        return
                    state.update_name(state.state_item)
                    _key_name = ['{}'.format(state.id), 'name']
                    self.update_webif(_key_name, state.name)

                    result = self.__update_check_can_enter(state, _instant_leaveaction)
                    _previousstate_conditionset_id = _last_conditionset_id
                    _previousstate_conditionset_name = _last_conditionset_name
                    _last_conditionset_id = self.__lastconditionset_internal_id
                    _last_conditionset_name = self.__lastconditionset_internal_name
                    if state is not None and result is True:
                        self.__conditionsets.update(
                            {state.state_item.property.path: [_last_conditionset_id, _last_conditionset_name]})
                    # New state is different from last state

                    if result is False and last_state == state and evaluated_instant_leaveaction is True:
                        self.__logger.info("Leaving {0} ('{1}'). Running actions immediately.", last_state.id,
                                           last_state.name)
                        last_state.run_leave(self.__repeat_actions.get())
                        _leaveactions_run = True
                    if result is True:
                        new_state = state
                        break

                # no new state -> stay
                if new_state is None:
                    if last_state is None:
                        self.__logger.info("No matching state found, no previous state available. Doing nothing.")
                    else:
                        if last_state.conditions.count() == 0:
                            self.lastconditionset_set('', '')
                            _last_conditionset_id = ''
                            _last_conditionset_name = ''
                        else:
                            self.lastconditionset_set(_last_conditionset_id, _last_conditionset_name)
                        if _last_conditionset_id in ['', None]:
                            text = "No matching state found, staying at {0} ('{1}')"
                            self.__logger.info(text, last_state.id, last_state.name)
                        else:
                            text = "No matching state found, staying at {0} ('{1}') based on conditionset {2} ('{3}')"
                            self.__logger.info(text, last_state.id, last_state.name, _last_conditionset_id,
                                               _last_conditionset_name)
                        last_state.run_stay(self.__repeat_actions.get())
                    if self.update_lock.locked():
                        self.update_lock.release()
                    self.__logger.debug("State evaluation finished")
                    self.__logger.info("State evaluation queue empty.")
                    self.__handle_releasedby(new_state, last_state, _instant_leaveaction)

                    return

                if new_state.is_copy_for:
                    new_state.has_released = new_state.is_copy_for
                    last_state.was_releasedby = new_state
                    self.__logger.info(
                        "State is a copy and therefore just releasing {}. Skipping state actions, running leave actions "
                        "of last state, then retriggering.", new_state.is_copy_for.id)
                    if last_state is not None and self.__ab_alive:
                        #self.lastconditionset_set(_original_conditionset_id, _original_conditionset_name)
                        self.__logger.info("Leaving {0} ('{1}'). Condition set was: {2}.",
                                           last_state.id, last_state.name, _original_conditionset_id)
                        self.__update_check_can_enter(last_state, _instant_leaveaction, False)
                        last_state.run_leave(self.__repeat_actions.get())
                        _key_leave = ['{}'.format(last_state.id), 'leave']
                        _key_stay = ['{}'.format(last_state.id), 'stay']
                        _key_enter = ['{}'.format(last_state.id), 'enter']

                        self.update_webif(_key_leave, True)
                        self.update_webif(_key_stay, False)
                        self.update_webif(_key_enter, False)
                    self.__handle_releasedby(new_state, last_state, _instant_leaveaction)

                    if self.update_lock.locked():
                        self.update_lock.release()
                    self.update_state(self.__item, "Released_by Retrigger", state.id)
                    return

                _last_conditionset_id = self.__lastconditionset_internal_id
                _last_conditionset_name = self.__lastconditionset_internal_name

                if new_state.conditions.count() == 0:
                    self.lastconditionset_set('', '')
                    _last_conditionset_id = ''
                    _last_conditionset_name = ''
                self.previousconditionset_set(_previous_conditionset_id, _previous_conditionset_name)
                # endblock
                # get data for new state
                if last_state is not None and new_state.id == last_state.id:
                    if _last_conditionset_id in ['', None]:
                        self.__logger.info("Staying at {0} ('{1}')", new_state.id, new_state.name)
                    else:
                        self.__logger.info("Staying at {0} ('{1}') based on conditionset {2} ('{3}')",
                                           new_state.id, new_state.name, _last_conditionset_id, _last_conditionset_name)

                    new_state.run_stay(self.__repeat_actions.get())
                    if self.__laststate_internal_name != new_state.name:
                        self.__laststate_set(new_state)
                        self.__previousstate_set(last_state)

                else:
                    if caller == "Released_by Retrigger":
                        self.__logger.info("Leave actions already run during state release.")
                    elif last_state is not None and _leaveactions_run is True:
                        self.__logger.info("Left {0} ('{1}')", last_state.id, last_state.name)
                        if last_state.leaveactions.count() > 0:
                            self.__logger.info(
                                "Maybe some actions were performed directly after leave - see log above.")
                    elif last_state is not None:
                        self.lastconditionset_set(_original_conditionset_id, _original_conditionset_name)
                        self.__logger.info("Leaving {0} ('{1}'). Condition set was: {2}.",
                                           last_state.id, last_state.name, _original_conditionset_id)
                        last_state.run_leave(self.__repeat_actions.get())
                        _leaveactions_run = True
                    if new_state.conditions.count() == 0:
                        self.lastconditionset_set('', '')
                        _last_conditionset_id = ''
                        _last_conditionset_name = ''
                    else:
                        self.lastconditionset_set(_last_conditionset_id, _last_conditionset_name)
                    self.previousstate_conditionset_set(_previousstate_conditionset_id,
                                                        _previousstate_conditionset_name)
                    if _last_conditionset_id in ['', None]:
                        self.__logger.info("Entering {0} ('{1}')", new_state.id, new_state.name)
                    else:
                        self.__logger.info("Entering {0} ('{1}') based on conditionset {2} ('{3}')",
                                           new_state.id, new_state.name, _last_conditionset_id, _last_conditionset_name)

                    new_state.run_enter(self.__repeat_actions.get())
                    self.__laststate_set(new_state)
                    self.__previousstate_set(last_state)
                if _leaveactions_run is True and self.__ab_alive:
                    _key_leave = ['{}'.format(last_state.id), 'leave']
                    _key_stay = ['{}'.format(last_state.id), 'stay']
                    _key_enter = ['{}'.format(last_state.id), 'enter']

                    self.update_webif(_key_leave, True)
                    self.update_webif(_key_stay, False)
                    self.update_webif(_key_enter, False)

                self.__logger.debug("State evaluation finished")
                all_released_by = self.__handle_releasedby(new_state, last_state, _instant_leaveaction)

        self.__logger.info("State evaluation queue empty.")
        if new_state:
            self.__logger.develop("States {}, Current state released by {}", self.__states, all_released_by.get(new_state))

        if self.update_lock.locked():
            self.update_lock.release()

    def __update_release_item_value(self, value, state):
        if state is None:
            return value
        if isinstance(value, Item):
            value = value.property.value
        if isinstance(value, str) and value.startswith(".."):
            _returnvalue_issue = "Relative state {} defined by value in se_released_by attribute of " \
                                 "state {} has to be defined with one '.' only.".format(value, state.id)
            self.__logger.warning("{} Changing it accordingly.", _returnvalue_issue)
            value = re.sub(r'\.+', '.', value)
        if isinstance(value, list):
            new_value = []
            for v in value:
                if isinstance(v, str) and v.startswith("."):
                    v = "{}{}".format(state.id.rsplit(".", 1)[0], v)
                new_value.append(v)
            value = new_value
        if isinstance(value, str) and value.startswith("."):
            value = "{}{}".format(state.id.rsplit(".", 1)[0], value)
        return value

    def __update_can_release(self, can_release, new_state=None):
        state_dict = {state.id: state for state in self.__states}
        for entry, release_list in can_release.items():  # Iterate through the dictionary items
            entry = self.__update_release_item_value(entry, new_state)
            entry = entry if isinstance(entry, list) else [entry]
            for en in entry:
                if en in state_dict:
                    state = state_dict.get(en)
                    if state.is_copy_for:
                        self.__logger.develop("State {} is a copy.", state.id)
                    can_release_list = []
                    _stateindex = list(state_dict.keys()).index(state.id)
                    for e in release_list:
                        _valueindex = list(state_dict.keys()).index(e) if e in state_dict else -1
                        self.__logger.develop("Testing entry in canrelease {}, state {} stateindex {}, "\
                                              "valueindex {}", e, state.id, _stateindex, _valueindex)
                        if e == state.id:
                            self.__logger.info("Value in se_released_by must not be identical to state. Ignoring {}", e)
                        elif _stateindex < _valueindex and not state.is_copy_for:
                            self.__logger.info("Value {} in se_released_by must have lower priority "\
                                               "than state. Ignoring {}", state.id, e)
                        else:
                            can_release_list.append(e)
                            self.__logger.develop("Value added to possible can release states {}", e)

                    state.update_can_release_internal(can_release_list)
                    self.__logger.develop("Updated 'can_release' property of state {} to {}", state.id, state.can_release)

                else:
                    self.__logger.info("Entry {} in se_released_by of state(s) is not a valid state.", entry)

    def __handle_releasedby(self, new_state, last_state, instant_leaveaction):
        def update_can_release_list():
            for e in _returnvalue:
                e = self.__update_release_item_value(e, new_state)
                e = e if isinstance(e, list) else [e]
                for entry in e:
                    if entry and state.id not in can_release.setdefault(entry, [state.id]):
                        can_release[entry].append(state.id)

        self.__logger.info("".ljust(80, "_"))
        self.__logger.info("Handling released_by attributes")
        can_release = {}
        all_released_by = {}
        skip_copy = True
        for state in self.__states:
            if state.is_copy_for and skip_copy:
                self.__logger.develop("Skipping {} because it is a copy", state.id)
                skip_copy = False
                continue
            _returnvalue = state.releasedby
            _returnvalue = _returnvalue if isinstance(_returnvalue, list) else [_returnvalue]
            _returnvalue = StateEngineTools.flatten_list(_returnvalue)
            all_released_by.update({state: _returnvalue})

            if _returnvalue not in [[], None, [None]]:
                update_can_release_list()

        self.__update_can_release(can_release, new_state)

        if last_state and new_state and last_state != new_state and last_state.is_copy_for:
            self.__states.remove(last_state)
            last_state.is_copy_for = None
            self.__logger.debug("Removed state copy {} because it was just left.", last_state.id)
        elif last_state and new_state and last_state != new_state and new_state.is_copy_for:
            self.__states.remove(new_state)
            new_state.is_copy_for = None
            new_state.has_released = last_state
            self.__logger.debug("Removed state copy {} because it has just released {}.", new_state.id, last_state.id)
        if last_state and new_state and last_state != new_state:
            new_states = self.__states.copy()
            for entry in new_states:
                if entry.is_copy_for and last_state == entry.is_copy_for:
                    self.__states.remove(entry)
                    entry.is_copy_for = None
                    if entry != new_state:
                        self.__logger.debug("Removed state copy {} (is copy for {}) because "
                                            "state was released by other possible state.", entry.id, last_state.id)
                    else:
                        new_state.has_released = last_state
                        self.__logger.debug("Removed state copy {} because "
                                            "it has already released state {}.", entry.id, last_state.id)

        if new_state:
            new_state.was_releasedby = None
            _can_release_list = []
            releasedby = all_released_by.get(new_state)
            if releasedby not in [[], None, [None]]:
                self.__logger.develop("releasedby {}", releasedby)
                state_dict = {item.id: item for item in self.__states}
                _stateindex = list(state_dict.keys()).index(new_state.id)
                releasedby = releasedby if isinstance(releasedby, list) else [releasedby]
                _checkedentries = []
                for i, entry in enumerate(releasedby):
                    entry = self.__update_release_item_value(entry, new_state)
                    entry = entry if isinstance(entry, list) else [entry]
                    for e in entry:
                        if e in _checkedentries:
                            self.__logger.develop("Entry {} defined by {} already checked, skipping", e, releasedby[i])
                            continue
                        cond_copy_for = e in state_dict.keys()
                        if cond_copy_for and new_state == state_dict.get(e).is_copy_for:
                            if e not in _can_release_list:
                                _can_release_list.append(e)
                            self.__logger.develop("Entry {} defined by {} is a copy, skipping", e, releasedby[i])
                            continue
                        _entryindex = list(state_dict.keys()).index(e) if e in state_dict else -1
                        self.__logger.develop("Testing if entry {} should become a state copy. "\
                                              "stateindex {}, entryindex {}", e, _stateindex, _entryindex)
                        if e == new_state.id:
                            self.__logger.warning("Value in se_released_by must no be identical to state. Ignoring {}",
                                                  e)
                        elif _entryindex == -1:
                            self.__logger.warning("State in se_released_by does not exist. Ignoring {}", e)
                        elif _stateindex > _entryindex:
                            self.__logger.warning("Value in se_released_by must have lower priority than state. Ignoring {}",
                                                  e)
                        elif e in state_dict.keys():
                            relevant_state = state_dict.get(e)
                            index = self.__states.index(new_state)
                            cond_index = relevant_state in self.__states and self.__states.index(relevant_state) != index - 1
                            if cond_index or relevant_state not in self.__states:
                                current_log_level = self.__log_level.get()
                                if current_log_level < 3:
                                    self.__logger.log_level_as_num = 0
                                can_enter = self.__update_check_can_enter(relevant_state, instant_leaveaction)
                                self.__logger.log_level_as_num = current_log_level
                                if relevant_state == last_state:
                                    self.__logger.debug("Possible release state {} = last state {}, "\
                                                        "not copying", relevant_state.id, last_state.id)
                                elif can_enter:
                                    self.__logger.debug("Relevant state {} could enter, not copying", relevant_state.id)
                                elif not can_enter:
                                    relevant_state.is_copy_for = new_state
                                    self.__states.insert(index, relevant_state)
                                    if relevant_state.id not in _can_release_list:
                                        _can_release_list.append(relevant_state.id)
                                    self.__logger.debug("Inserted copy of state {}", relevant_state.id)
                        _checkedentries.append(e)
                self.__logger.info("State {} can currently get released by: {}", new_state.id, _can_release_list)
                self.__release_info = {new_state.id: _can_release_list}
                _key_releasedby = ['{}'.format(new_state.id), 'releasedby']
                self.update_webif(_key_releasedby, _can_release_list)

        self.__logger.info("".ljust(80, "_"))
        return all_released_by

    def update_webif(self, key, value):
        def _nested_set(dic, keys, val):
            for nestedkey in keys[:-1]:
                dic = dic.setdefault(nestedkey, {})
            dic[keys[-1]] = val

        def _nested_test(dic, keys):
            for nestedkey in keys[:-2]:
                dic = dic.setdefault(nestedkey, {})
            return dic[keys[-2]]

        if isinstance(key, list):
            try:
                _nested_test(self.__webif_infos, key)
                _nested_set(self.__webif_infos, key, value)
                return True
            except Exception:
                return False
        else:
            self.__webif_infos[key] = value
            return True

    def update_action_status(self, action_status):
        def combine_dicts(dict1, dict2):
            combined_dict = dict1.copy()

            for key, value in dict2.items():
                if key in combined_dict:
                    for k, v in combined_dict.items():
                        v['issueorigin'].extend(
                            [item for item in v['issueorigin'] if item not in combined_dict[k]['issueorigin']])
                        v['issue'].extend([item for item in v['issue'] if item not in combined_dict[k]['issue']])

                else:
                    combined_dict[key] = value

            return combined_dict

        combined_dict = combine_dicts(action_status, self.__action_status)
        self.__action_status = combined_dict

    def update_issues(self, issue_type, issues):
        def combine_dicts(dict1, dict2):
            combined_dict = dict1.copy()

            for key, value in dict2.items():
                if key in combined_dict and combined_dict[key].get('issueorigin'):
                    combined_dict[key]['issueorigin'].extend(value['issueorigin'])
                else:
                    combined_dict[key] = value

            return combined_dict

        if issue_type == "state":
            combined_dict = combine_dicts(issues, self.__state_issues)
            self.__state_issues = combined_dict
        elif issue_type == "config":
            combined_dict = combine_dicts(issues, self.__config_issues)
            self.__config_issues = combined_dict
        elif issue_type == "struct":
            combined_dict = combine_dicts(issues, self.__struct_issues)
            self.__struct_issues = combined_dict

    def update_attributes(self, unused_attributes, used_attributes):
        combined_unused_dict = unused_attributes.copy()  # Create a copy of dict1
        for key, value in self.__unused_attributes.items():
            if key in combined_unused_dict:
                if unused_attributes.get(key):
                    existing_issue = unused_attributes[key].get('issueorigin')
                else:
                    existing_issue = None
                combined_unused_dict[key].update(value)  # Update nested dictionaries
                if existing_issue:
                    try:
                        combined_dict = defaultdict(set)
                        for entry in existing_issue + combined_unused_dict[key].get('issueorigin'):
                            combined_dict[entry['state']].add(entry['conditionset'])

                        combined_entries = [{'state': state, 'conditionset': ', '.join(conditionsets)} for
                                            state, conditionsets in combined_dict.items()]
                        combined_unused_dict[key]['issueorigin'] = combined_entries
                    except Exception as ex:
                        pass

        self.__unused_attributes = combined_unused_dict

        combined_dict = self.__used_attributes.copy()  # Create a copy of dict1
        for key, value in used_attributes.items():
            if key in combined_dict:
                combined_dict[key].update(value)  # Update nested dictionaries
            else:
                combined_dict[key] = value  # Add new key-value pairs
        self.__used_attributes = combined_dict

    def __log_issues(self, issue_type):
        def list_issues(v):
            _issuelist = StateEngineTools.flatten_list(v.get('issue'))
            if isinstance(_issuelist, list) and len(_issuelist) > 1:
                self.__logger.info("has the following issues:")
                self.__logger.increase_indent()
                for e in _issuelist:
                    self.__logger.info("- {}", e)
                self.__logger.decrease_indent()
            elif isinstance(_issuelist, list) and len(_issuelist) == 1:
                self.__logger.info("has the following issue: {}", _issuelist[0])
            else:
                self.__logger.info("has the following issue: {}", _issuelist)

        if issue_type == 'actions':
            to_check = self.__action_status.items()
            warn = ', '.join(key for key in self.__action_status.keys())
        elif issue_type == 'structs':
            to_check = self.__struct_issues.items()
            warn = ', '.join(key for key in self.__struct_issues.keys())
        elif issue_type == 'states':
            to_check = self.__state_issues.items()
            warn = ', '.join(key for key in self.__state_issues.keys())
        elif issue_type == 'config entries':
            to_check = self.__config_issues.items()
            warn = ', '.join(key for key in self.__config_issues.keys())
        else:
            to_check = self.__unused_attributes.items()
            warn_unused = ', '.join(key for key, value in self.__unused_attributes.items() if 'issue' not in value)
            warn_issues = ', '.join(key for key, value in self.__unused_attributes.items() if 'issue' in value)
        self.__logger.info("")
        if issue_type == 'attributes':
            if warn_unused:
                self.__logger.info("These attributes are not used: {}. Please check extended "
                                   "log file for details.", warn_unused)
            if warn_issues:
                self.__logger.warning("There are attribute issues: {}. Please check extended "
                                      "log file for details.", warn_issues)
        else:
            self.__logger.warning("There are {} issues: {}. Please check extended "
                                  "log file for details.", issue_type, warn)
        self.__logger.info("")
        self.__logger.info("The following {} have issues:", issue_type)
        self.__logger.increase_indent()
        for entry, value in to_check:
            if 'issue' in value:
                origin_text = ''
                origin_list = value.get('issueorigin') or []
                if issue_type == 'states':
                    self.__logger.info("State {} is ignored because", entry)
                elif issue_type == 'config entries':
                    if value.get('attribute'):
                        self.__logger.info("Attribute {}", value.get('attribute'))
                        self.__logger.increase_indent()
                        self.__logger.info("defined in state {}", entry)
                        self.__logger.decrease_indent()
                        list_issues(value)
                    else:
                        self.__logger.info("Attribute {} has an issue: {}", entry, value.get('issue'))
                    self.__logger.info("")
                    continue
                elif issue_type == 'structs':
                    self.__logger.info("Struct {} has an issue: {}", entry, value.get('issue'))
                    self.__logger.info("")
                    continue
                else:
                    additional = " used in" if origin_list else ""
                    self.__logger.info("Definition {}{}", entry, additional)
                self.__logger.increase_indent()
                for origin in origin_list:
                    if issue_type == 'actions':
                        origin_text = 'state {}, action {}, on_{}'.format(origin.get('state'), origin.get('action'),
                                                                          origin.get('type'))
                    elif issue_type == 'states':
                        if origin.get('condition') == 'GeneralError' and len(origin_list) == 1:
                            origin_text = 'there was a general error. The state'
                        elif origin.get('condition') == 'ValueError' and len(origin_list) == 1:
                            origin_text = 'there was a value error. The state'
                        else:
                            if origin.get('condition') in ['GeneralError', 'ValueError']:
                                continue
                            origin_text = 'condition {} defined in conditionset {}'.format(origin.get('condition'),
                                                                                           origin.get('conditionset'))
                    else:
                        origin_text = 'state {}, conditionset {}'.format(origin.get('state'),
                                                                         origin.get('conditionset'))
                    self.__logger.info("{}", origin_text)
                self.__logger.decrease_indent()
                list_issues(value)
                self.__logger.info("")
        for entry, value in to_check:
            if 'issue' not in value:
                text = "Definition {} not used in any action or condition.".format(entry)
                self.__logger.info("{}", text)
        self.__logger.decrease_indent()

    def __reorder_states(self, init=True):
        _reordered_states = []
        self.__logger.info("".ljust(80, "_"))
        self.__logger.info("Recalculating state order. Current order: {}", self.__states)
        _copied_states = {}
        _add_order = 0
        _changed_orders = []
        for i, state in enumerate(self.__states, 1):
            try:
                _original_order = state.order
                _issue = None
                if state.is_copy_for and state not in _copied_states:
                    _order = i - 0.01
                    _copied_states[state] = _order
                    self.__logger.develop("State {} is copy, set to {}", state, _order)
                else:
                    _issue = state.update_order()
                    _order = state.order
                    if _order != _original_order:
                        _changed_orders.append(_order)
                        _add_order -= 1
                        self.__logger.develop("State {} changed order: {},"
                                              " i: {} add order: {}.",
                                              state, _order, i, _add_order)
                    elif any(_order < value for value in _changed_orders):
                        _order = i + _add_order
                        _issue = state.update_order(_order)
                        self.__logger.develop("State {} smaller, order: {},"
                                              " i: {} add order: {}.",
                                              state, _order, i, _add_order)
                    elif any(_order == value for value in _changed_orders):
                        _order = i + _add_order
                        _issue = state.update_order(_order)
                        self.__logger.develop("State {} equal, order: {},"
                                              " i: {} add order: {}.",
                                              state, _order, i, _add_order)
                        _add_order += 1
                    else:
                        self.__logger.develop("State {} order: {},"
                                              " i: {} add order: {}.",
                                              state, _order, i, _add_order)
                if _issue not in [[], None, [None]]:
                    self.__config_issues.update({state.id: {'issue': _issue, 'attribute': 'se_stateorder'}})
                    self.__logger.warning("Issue while getting state order: {},"
                                          " using original order {}", _issue, _original_order)
                    _order = _original_order
                    state.update_order(_original_order)
                elif _copied_states.get(state) and _copied_states.get(state) > _order:
                    _reordered_states.remove((_copied_states.get(state), state))
                    state.is_copy_for = None
                    _add_order -= 1
                elif state not in _copied_states and init is False:
                    _order += _add_order
                _reordered_states.append((_order, state))
            except Exception as ex:
                self.__logger.error("Problem setting order of state {0}: {1}", state.id, ex)
                self.__config_issues.update({state.id: {'issue': ex, 'attribute': 'se_stateorder'}})
        self.__states = []
        for order, state in sorted(_reordered_states, key=lambda x: x[0]):
            self.__states.append(state)
        if init is False:
            _reorder_webif = OrderedDict()
            _copied_states = []
            for state in self.__states:
                if state.is_copy_for and state not in _copied_states:
                    _copied_states.append(state)
                else:
                    _reorder_webif[state.id] = self.__webif_infos[state.id]
            self.__webif_infos = _reorder_webif
        self.__logger.info("Recalculated state order. New order: {}", self.__states)
        self.__logger.info("".ljust(80, "_"))

    def __initialize_state(self, item_state, _statecount):
        try:
            _state = StateEngineState.SeState(self, item_state)
            _issue = _state.update_order(_statecount)
            if _issue:
                self.__config_issues.update({item_state.property.path:
                                            {'issue': _issue, 'attribute': 'se_stateorder'}})
                self.__logger.error("Issue with state {0} while setting order: {1}",
                                    item_state.property.path, _issue)
            self.__states.append(_state)
            self.__state_ids.update({item_state.property.path: _state})
            self.__logger.info("Appended state {}", item_state.property.path)
            self.__unused_attributes = _state.unused_attributes.copy()
            filtered_dict = {key: value for key, value in self.__unused_attributes.items() if
                             key not in _state.used_attributes}
            self.__unused_attributes = filtered_dict
            return _statecount + 1
        except ValueError as ex:
            self.update_issues('state', {item_state.property.path: {'issue': ex, 'issueorigin':
                [{'conditionset': 'None', 'condition': 'ValueError'}]}})
            self.__logger.error("Ignoring state {0} because ValueError: {1}",
                                item_state.property.path, ex)
            return _statecount
        except Exception as ex:
            self.update_issues('state', {item_state.property.path: {'issue': ex, 'issueorigin':
                [{'conditionset': 'None', 'condition': 'GeneralError'}]}})
            self.__logger.error("Ignoring state {0} because: {1}",
                                item_state.property.path, ex)
            return _statecount

    def __finish_states(self):
        # initialize states
        if len(self.__states) == 0:
            raise ValueError("{0}: No states defined!".format(self.id))

    # Find the state, matching the current conditions and perform the actions of this state
    # caller: Caller that triggered the update
    # noinspection PyCallingNonCallable,PyUnusedLocal
    def update_state(self, item, caller=None, source=None, dest=None):
        if not self.__startup_delay_over:
            self.__logger.debug("Startup delay not over yet. Skipping state evaluation")
            return
        self.__queue.put(["stateevaluation", item, caller, source, dest])
        if not self.update_lock.locked():
            self.__logger.debug("Run queue to update state. Item: {}, caller: {}, source: {}", item.property.path, caller, source)
            self.run_queue()

    # check if state can be entered after setting state-specific variables
    # state: state to check
    def __update_check_can_enter(self, state, instant_leaveaction, refill=True):
        try:
            wasreleasedby = state.was_releasedby.id
        except:
            wasreleasedby = state.was_releasedby
        try:
            iscopyfor = state.is_copy_for.id
        except:
            iscopyfor = state.is_copy_for
        try:
            hasreleased = state.has_released.id
        except:
            hasreleased = state.has_released
        try:
            canrelease = state.can_release.id
        except:
            canrelease = state.can_release
        try:
            self.__variables["release.can_release"] = canrelease
            self.__variables["release.can_be_released_by"] = state.releasedby
            self.__variables["release.has_released"] = hasreleased
            self.__variables["release.was_released_by"] = wasreleasedby
            self.__variables["release.will_release"] = iscopyfor
            self.__variables["previous.state_id"] = self.__previousstate_internal_id
            self.__variables["previous.state_name"] = self.__previousstate_internal_name
            self.__variables["item.instant_leaveaction"] = instant_leaveaction
            self.__variables["current.state_id"] = state.id
            self.__variables["current.state_name"] = state.name
            self.__variables["current.conditionset_id"] = self.__lastconditionset_internal_id
            self.__variables["current.conditionset_name"] = self.__lastconditionset_internal_name
            self.__variables["previous.conditionset_id"] = self.__previousconditionset_internal_id
            self.__variables["previous.conditionset_name"] = self.__previousconditionset_internal_name
            self.__variables["previous.state_conditionset_id"] = self.__previousstate_conditionset_internal_id
            self.__variables["previous.state_conditionset_name"] = self.__previousstate_conditionset_internal_name
            self.__logger.develop("Current variables: {}", self.__variables)
            if refill:
                state.refill()
                return state.can_enter()
        except Exception as ex:
            self.__logger.warning("Problem with currentstate {0}. Error: {1}", state.id, ex)
            # The variables where originally reset in a finally: statement. No idea why... ;)
            self.__variables["release.can_release"] = ""
            self.__variables["release.can_be_released_by"] = ""
            self.__variables["release.has_released"] = ""
            self.__variables["release.was_released_by"] = ""
            self.__variables["release.will_release"] = ""
            self.__variables["item.instant_leaveaction"] = ""
            self.__variables["current.state_id"] = ""
            self.__variables["current.state_name"] = ""
            self.__variables["current.conditionset_id"] = ""
            self.__variables["current.conditionset_name"] = ""
            self.__variables["previous.state_id"] = ""
            self.__variables["previous.state_name"] = ""
            self.__variables["previous.conditionset_id"] = ""
            self.__variables["previous.conditionset_name"] = ""
            self.__variables["previous.state_conditionset_id"] = ""
            self.__variables["previous.state_conditionset_name"] = ""

    # endregion

    # region Laststate *************************************************************************************************
    # Set laststate
    # new_state: new state to be used as laststate
    def __laststate_set(self, new_state):
        self.__laststate_internal_id = '' if new_state is None else new_state.id
        if self.__laststate_item_id is not None:
            # noinspection PyCallingNonCallable
            self.__laststate_item_id(self.__laststate_internal_id, StateEngineDefaults.plugin_identification,
                                     "StateEvaluation")

        self.__laststate_internal_name = '' if new_state is None else new_state.text
        if self.__laststate_item_name is not None:
            # noinspection PyCallingNonCallable
            self.__laststate_item_name(self.__laststate_internal_name, StateEngineDefaults.plugin_identification,
                                       "StateEvaluation")
        self.__logger.develop("Setting last state to {0} ('{1}')", self.__laststate_internal_id,
                              self.__laststate_internal_name)

    # get last state object based on laststate_id
    # returns: SeState instance of last state or "None" if no last state could be found
    def __laststate_get(self):
        for state in self.__states:
            if state.id == self.__laststate_internal_id:
                return state
        return None

    # return id of last conditionset
    def __lastconditionset_get_id(self):
        _lastconditionset_item_id, _ = self.return_item_by_attribute("se_lastconditionset_item_id")
        _lastconditionset_item_id = "" if _lastconditionset_item_id is None else _lastconditionset_item_id.property.value
        return _lastconditionset_item_id

    # return name of last conditionset
    def __lastconditionset_get_name(self):
        _lastconditionset_item_name, _ = self.return_item_by_attribute("se_lastconditionset_item_name")
        _lastconditionset_item_name = "" if _lastconditionset_item_name is None else _lastconditionset_item_name.property.value
        return _lastconditionset_item_name

    def lastconditionset_set(self, new_id, new_name):
        self.__lastconditionset_internal_id = new_id
        if self.__lastconditionset_item_id is not None:
            # noinspection PyCallingNonCallable
            self.__lastconditionset_item_id(self.__lastconditionset_internal_id,
                                            StateEngineDefaults.plugin_identification, "StateEvaluation")

        self.__lastconditionset_internal_name = new_name
        if self.__lastconditionset_item_name is not None:
            # noinspection PyCallingNonCallable
            self.__lastconditionset_item_name(self.__lastconditionset_internal_name,
                                              StateEngineDefaults.plugin_identification, "StateEvaluation")
        self.__logger.develop("Setting current Conditionset to {0} ('{1}')", self.__lastconditionset_internal_id,
                              self.__lastconditionset_internal_name)

    # endregion

    # region Previousstate *************************************************************************************************
    # Set previousstate
    # last_state: last state to be used as previousstate
    def __previousstate_set(self, last_state):
        self.__previousstate_internal_id = 'None' if last_state is None else last_state.id
        if self.__previousstate_item_id is not None:
            # noinspection PyCallingNonCallable
            self.__previousstate_item_id(self.__previousstate_internal_id, StateEngineDefaults.plugin_identification,
                                         "StateEvaluation")

        self.__previousstate_internal_name = 'None' if last_state is None else last_state.text
        if self.__previousstate_item_name is not None:
            # noinspection PyCallingNonCallable
            self.__previousstate_item_name(self.__previousstate_internal_name,
                                           StateEngineDefaults.plugin_identification, "StateEvaluation")

    # get previous state object based on previousstate_id
    # returns: SeState instance of last state or "None" if no last state could be found
    def __previousstate_get(self):
        for state in self.__states:
            if state.id == self.__previousstate_internal_id:
                return state
        return None

    # return id of last conditionset
    def __previousconditionset_get_id(self):
        _previousconditionset_item_id, _ = self.return_item_by_attribute("se_previousconditionset_item_id")
        _previousconditionset_item_id = "" if _previousconditionset_item_id is None else _previousconditionset_item_id.property.value
        return _previousconditionset_item_id

    # return name of last conditionset
    def __previousconditionset_get_name(self):
        _previousconditionset_item_name, _ = self.return_item_by_attribute("se_previousconditionset_item_name")
        _previousconditionset_item_name = "" if _previousconditionset_item_name is None else _previousconditionset_item_name.property.value
        return _previousconditionset_item_name

    # return id of conditionset of last state
    def __previousstate_conditionset_get_id(self):
        _previousstate_conditionset_item_id, _ = self.return_item_by_attribute("se_previousstate_conditionset_item_id")
        _previousstate_conditionset_item_id = "" if _previousstate_conditionset_item_id is None else _previousstate_conditionset_item_id.property.value
        return _previousstate_conditionset_item_id

    # return name of conditionset of last state
    def __previousstate_conditionset_get_name(self):
        _previousstate_conditionset_item_name, _ = self.return_item_by_attribute("se_previousstate_conditionset_item_name")
        _previousstate_conditionset_item_name = "" if _previousstate_conditionset_item_name is None else _previousstate_conditionset_item_name.property.value
        return _previousstate_conditionset_item_name

    def previousconditionset_set(self, last_id, last_name):
        self.__previousconditionset_internal_id = last_id
        if self.__previousconditionset_item_id is not None:
            # noinspection PyCallingNonCallable
            self.__previousconditionset_item_id(self.__previousconditionset_internal_id,
                                                StateEngineDefaults.plugin_identification, "StateEvaluation")

        self.__previousconditionset_internal_name = last_name
        if self.__previousconditionset_item_name is not None:
            # noinspection PyCallingNonCallable
            self.__previousconditionset_item_name(self.__previousconditionset_internal_name,
                                                  StateEngineDefaults.plugin_identification, "StateEvaluation")
        self.__logger.develop("Setting previous Conditionset to {0} ('{1}')", self.__previousconditionset_internal_id,
                              self.__previousconditionset_internal_name)

    def previousstate_conditionset_set(self, last_id, last_name):
        self.__previousstate_conditionset_internal_id = last_id
        if self.__previousstate_conditionset_item_id is not None:
            # noinspection PyCallingNonCallable
            self.__previousstate_conditionset_item_id(self.__previousstate_conditionset_internal_id,
                                                      StateEngineDefaults.plugin_identification, "StateEvaluation")

        self.__previousstate_conditionset_internal_name = last_name
        if self.__previousstate_conditionset_item_name is not None:
            # noinspection PyCallingNonCallable
            self.__previousstate_conditionset_item_name(self.__previousstate_conditionset_internal_name,
                                                        StateEngineDefaults.plugin_identification, "StateEvaluation")
        self.__logger.develop("Setting Conditionset of previous state to {0} ('{1}')",
                              self.__previousstate_conditionset_internal_id,
                              self.__previousstate_conditionset_internal_name)

    # endregion

    # region Helper methods ********************************************************************************************
    # add all required triggers
    def __add_triggers(self):
        # add item trigger
        self.__item.add_method_trigger(self.update_state)

    # Check item settings and update if required
    # noinspection PyProtectedMember
    def __check_item_config(self):
        # set "enforce updates" for item
        self.__item._enforce_updates = True

        # Update item from grandparent_item
        for attribute in self.__item.conf:
            func, name = StateEngineTools.partition_strip(attribute, "_")
            if name == "":
                continue

            # update item/eval in this condition
            if func == "se_template":
                if name not in self.__templates:
                    self.__templates[name] = self.__item.conf[attribute]

        # set "eval" for item if initial
        if self.__item._trigger and self.__item._eval is None:
            self.__item._eval = "1"

        # Check scheduler settings and update if required

        job = self.__sh.scheduler._scheduler.get("items.{}".format(self.id))
        if job is None:
            # We do not have a scheduler job so there is nothing to check and update
            return

        changed = False

        # inject value into cycle if required
        if "cycle" in job and job["cycle"] is not None:
            cycle = list(job["cycle"].keys())[0]
            old_cycle = cycle
            value = job["cycle"][cycle]
            if value is None:
                value = "1"
                changed = True
            new_cycle = {cycle: value}
        else:
            old_cycle = None
            new_cycle = None

        # inject value into cron if required
        if "cron" in job and job["cron"] is not None:
            new_cron = {}
            old_cron = job["cron"]
            for entry, value in job['cron'].items():
                if value is None:
                    value = 1
                    changed = True
                new_cron[entry] = value
        else:
            old_cron = None
            new_cron = None
        self.__logger.info("Old cycle '{}' updated to '{}'. Old cron '{}' updated to '{}'",
                           old_cycle, new_cycle, old_cron, new_cron)
        # change scheduler settings if cycle or cron have been changed
        if changed:
            self.__sh.scheduler.change("items.{}".format(self.id), cycle=new_cycle, cron=new_cron)

    # get triggers in readable format
    def __verbose_triggers(self):
        # noinspection PyProtectedMember
        if not self.__item._trigger:
            return "Inactive"

        triggers = ""
        # noinspection PyProtectedMember
        for trigger in self.__item._trigger:
            if triggers != "":
                triggers += ", "
            triggers += trigger
        return triggers

    # get crons and cycles in readable format
    def __verbose_crons_and_cycles(self):
        # get crons and cycles
        cycles = ""
        crons = ""

        # noinspection PyProtectedMember
        job = self.__sh.scheduler._scheduler.get("items.{}".format(self.id))

        if job is not None:
            if "cycle" in job and job["cycle"] is not None:
                cycle = list(job["cycle"].keys())[0]
                cycles = "every {0} seconds".format(cycle)

            # inject value into cron if required
            if "cron" in job and job["cron"] is not None:
                for entry in job['cron']:
                    if crons != "":
                        crons += ", "
                    crons += entry

        if cycles == "":
            cycles = "Inactive"
        if crons == "":
            crons = "Inactive"
        return crons, cycles

    def __init_releasedby(self):
        def process_returnvalue(value):
            self.__logger.debug("Testing value {}", value)
            _returnvalue_issue = None
            if value is None:
                return _returnvalue_issue
            try:
                original_value = value
                value = self.__update_release_item_value(_evaluated_returnvalue[i], state)
                value = value if isinstance(value, list) else [value]
                v_list = []
                for v in value:
                    _stateindex = list(state_dict.keys()).index(state.id)
                    _valueindex = list(state_dict.keys()).index(v) if v in state_dict else -1
                    if _returntype[i] == 'value' and _valueindex == - 1:
                        _returnvalue_issue = "State {} defined by value in se_released_by attribute of state {} " \
                                             "does not exist.".format(v, state.id)
                        self.__logger.warning("{} Removing it.", _returnvalue_issue)
                    elif _returntype[i] == 'value' and _valueindex < _stateindex:
                        _returnvalue_issue = "State {} defined by value in se_released_by attribute of state {} " \
                                             "must be lower priority than actual state.".format(v, state.id)
                        self.__logger.warning("{} Removing it.", _returnvalue_issue)
                    elif _returntype[i] == 'value' and v == state.id:
                        _returnvalue_issue = "State {} defined by value in se_released_by attribute of state {} " \
                                             "must not be identical.".format(v, state.id)
                        self.__logger.warning("{} Removing it.", _returnvalue_issue)
                    elif _returntype[i] == 'item':
                        if v == state.id:
                            _returnvalue_issue = "State {} defined by {} in se_released_by attribute of state {} " \
                                                 "must not be identical.".format(v, _returnvalue[i], state.id)
                        elif _valueindex == - 1: #not any(value == test.id for test in self.__states):
                            _returnvalue_issue = "State {} defined by {} in se_released_by attribute of state {} " \
                                                 "does currently not exist.".format(v, _returnvalue[i], state.id)
                        elif _valueindex < _stateindex:
                            _returnvalue_issue = "State {} defined by value in se_released_by attribute of state {} " \
                                                 "must be lower priority than actual state.".format(v, state.id)
                        if _returnvalue_issue:
                            self.__logger.warning("{} Make sure to change item value.", _returnvalue_issue)
                        if original_value not in _convertedlist:
                            _convertedlist.append(original_value)
                            self.__logger.develop("Adding {} from item as releasedby for state {}", original_value,
                                                  state.id)
                        v_list.append(v)
                        _converted_typelist.append(_returntype[i])

                    elif _returntype[i] == 'regex':
                        matches = [test.id for test in self.__states if _evaluated_returnvalue[i].match(test.id)]
                        self.__logger.develop("matches {}", matches)
                        _returnvalue_issue_list = []
                        for match in matches:
                            _valueindex = list(state_dict.keys()).index(match) if match in state_dict else -1
                            if _valueindex == _stateindex:
                                _returnvalue_issue = "State {} defined by {} in se_released_by attribute of state {} " \
                                                     "must not be identical.".format(match, _returnvalue[i], state.id)
                                self.__logger.warning("{} Removing it.", _returnvalue_issue)
                                if _returnvalue_issue not in _returnvalue_issue_list:
                                    _returnvalue_issue_list.append(_returnvalue_issue)
                            elif _valueindex < _stateindex:
                                _returnvalue_issue = "State {} defined by {} in se_released_by " \
                                                     "attribute of state {} must be lower priority "\
                                                     "than actual state.".format(match, _returnvalue[i], state.id)
                                self.__logger.warning("{} Removing it.", _returnvalue_issue)
                                if _returnvalue_issue not in _returnvalue_issue_list:
                                    _returnvalue_issue_list.append(_returnvalue_issue)
                            else:
                                if match not in _convertedlist:
                                    _convertedlist.append(match)
                                    self.__logger.develop("Adding {} from regex as releasedby for state {}", match,
                                                          state.id)
                                v_list.append(value)
                                _converted_typelist.append(_returntype[i])

                            _returnvalue_issue = _returnvalue_issue_list
                        if not matches:
                            _returnvalue_issue = "No states match regex {} defined in "\
                                                 "se_released_by attribute of state {}.".format(value, state.id)
                            self.__logger.warning("{} Removing it.", _returnvalue_issue)
                    elif _returntype[i] == 'eval':
                        if v == state.id:
                            _returnvalue_issue = "State {} defined by {} in se_released_by attribute of state {} " \
                                                 "must not be identical.".format(v, _returnvalue[i], state.id)
                            self.__logger.warning("{} Make sure eval will result in a useful value later on.",
                                                  _returnvalue_issue)
                        elif _valueindex < _stateindex:
                            _returnvalue_issue = "State {} defined by value in se_released_by attribute of state {} " \
                                                 "must be lower priority than actual state.".format(v, state.id)
                            self.__logger.warning("{} Make sure eval will result in a useful value later on.",
                                                  _returnvalue_issue)
                        elif v is None:
                            _returnvalue_issue = "Eval defined by {} in se_released_by attribute of state {} " \
                                                 "does currently return None.".format(_returnvalue[i], state.id)
                            self.__logger.warning("{} Make sure eval will result in a useful value later on.",
                                                  _returnvalue_issue)
                        if _returnvalue[i] not in _convertedlist:
                            _convertedlist.append(_returnvalue[i])
                            self.__logger.develop("Adding {} from eval as releasedby for state {}", _returnvalue[i],
                                                  state.id)
                        v_list.append(v)
                        _converted_typelist.append(_returntype[i])

                    elif v and v == state.id:
                        _returnvalue_issue = "State {} defined by {} in se_released_by attribute of state {} " \
                                             "must not be identical.".format(v, _returnvalue[i], state.id)
                        self.__logger.warning("{} Removing it.", _returnvalue_issue)
                    elif v and v not in _convertedlist:
                        if value not in _convertedlist:
                            _convertedlist.append(value)
                            self.__logger.develop("Adding {} as releasedby for state {}", value, state.id)
                        v_list.append(v)
                        _converted_typelist.append(_returntype[i])
                    else:
                        _returnvalue_issue = "Found invalid definition in se_released_by attribute "\
                                             "of state {}, original {}.".format(state.id, v, original_value)
                        self.__logger.warning("{} Removing it.", _returnvalue_issue)
                _converted_evaluatedlist.append(v_list)
            except Exception as ex:
                _returnvalue_issue = "Issue with {} for released_by of state {} check: {}".format(value, state.id, ex)
                self.__logger.error(_returnvalue_issue)
            return _returnvalue_issue

        def update_can_release_list():
            for i, value in enumerate(_convertedlist):
                if _converted_typelist[i] == 'item':
                    value = self.__update_release_item_value(_converted_evaluatedlist[i], state)
                elif _converted_typelist[i] == 'eval':
                    value = _converted_evaluatedlist[i]
                value = value if isinstance(value, list) else [value]
                for v in value:
                    if v and can_release.get(v) and state.id not in can_release.get(v):
                        can_release[v].append(state.id)
                    elif v:
                        can_release.update({v: [state.id]})

        self.__logger.info("".ljust(80, "_"))
        self.__logger.info("Initializing released_by attributes")
        can_release = {}
        state_dict = {state.id: state for state in self.__states}
        for state in self.__states:
            _issuelist = []
            _returnvalue, _returntype, _issue = state.update_releasedby_internal()
            _returnvalue = copy.copy(_returnvalue)
            _issuelist.append(_issue)
            if _returnvalue:
                _convertedlist = []
                _converted_evaluatedlist = []
                _converted_typelist = []
                _returnvalue = _returnvalue if isinstance(_returnvalue, list) else [_returnvalue]
                _evaluated_returnvalue = state.releasedby
                _evaluated_returnvalue = _evaluated_returnvalue if isinstance(_evaluated_returnvalue, list) else [_evaluated_returnvalue]
                for i, entry in enumerate(_returnvalue):
                    _issue = process_returnvalue(entry)
                    if _issue is not None and _issue not in _issuelist:
                        _issuelist.append(_issue)
                update_can_release_list()
                _issuelist = StateEngineTools.flatten_list(_issuelist)
                _issuelist = [issue for issue in _issuelist if issue is not None and issue != []]
                _issuelist = None if len(_issuelist) == 0 else _issuelist[0] if len(_issuelist) == 1 else _issuelist
                self.__config_issues.update({state.id: {'issue': _issuelist, 'attribute': 'se_released_by'}})
                state.update_releasedby_internal(_convertedlist)
                self.__update_can_release(can_release, state)

        self.__logger.info("".ljust(80, "_"))

    # log item data
    def write_to_log(self):
        # get crons and cycles
        crons, cycles = self.__verbose_crons_and_cycles()
        triggers = self.__verbose_triggers()

        # log general config
        self.__logger.info("".ljust(80, "_"))
        self.__logger.header("Configuration of item {0}".format(self.__id))
        self.__startup_delay.write_to_logger()
        self.__suspend_time.write_to_logger()
        self.__instant_leaveaction.write_to_logger()
        for t in self.__templates:
            self.__logger.info("Template {0}: {1}", t, self.__templates.get(t))
        self.__logger.info("Cycle: {0}", cycles)
        self.__logger.info("Cron: {0}", crons)
        self.__logger.info("Trigger: {0}", triggers)
        self.__repeat_actions.write_to_logger()

        # log laststate settings
        if self.__laststate_item_id is not None:
            self.__logger.debug("Item 'Laststate Id': {0}", self.__laststate_item_id.property.path)
        if self.__laststate_item_name is not None:
            self.__logger.debug("Item 'Laststate Name': {0}", self.__laststate_item_name.property.path)

        # log previousstate settings
        if self.__previousstate_item_id is not None:
            self.__logger.debug("Item 'Previousstate Id': {0}", self.__previousstate_item_id.property.path)
        if self.__previousstate_item_name is not None:
            self.__logger.debug("Item 'Previousstate Name': {0}", self.__previousstate_item_name.property.path)

        # log lastcondition settings
        if self.__lastconditionset_item_id is not None:
            self.__logger.debug("Item 'Lastcondition Id': {0}", self.__lastconditionset_item_id.property.path)
        if self.__lastconditionset_item_name is not None:
            self.__logger.debug("Item 'Lastcondition Name': {0}", self.__lastconditionset_item_name.property.path)

        # log previouscondition settings
        if self.__previousconditionset_item_id is not None:
            self.__logger.debug("Item 'Previouscondition Id': {0}", self.__previousconditionset_item_id.property.path)
        if self.__previousconditionset_item_name is not None:
            self.__logger.debug("Item 'Previouscondition Name': {0}", self.__previousconditionset_item_name.property.path)

        if self.__previousstate_conditionset_item_id is not None:
            self.__logger.debug("Item 'Previousstate condition Id': {0}", self.__previousstate_conditionset_item_id.property.path)
        if self.__previousstate_conditionset_item_name is not None:
            self.__logger.debug("Item 'Previousstate condition Name': {0}",
                               self.__previousstate_conditionset_item_name.property.path)

        self.__init_releasedby()

        for state in self.__states:
            # log states
            state.write_to_log()
            self._initstate = None

        filtered_dict = {key: value for key, value in self.__config_issues.items() if value.get('issue') not in [[], [None], None]}
        self.__config_issues = filtered_dict

    # endregion

    # region Methods for CLI commands **********************************************************************************
    def cli_list(self, handler):
        handler.push("{0}: {1}\n".format(self.id, self.__laststate_internal_name))

    def cli_detail(self, handler):
        # get data
        crons, cycles = self.__verbose_crons_and_cycles()
        triggers = self.__verbose_triggers()
        handler.push("AutoState Item {0}:\n".format(self.id))
        handler.push("\tCurrent state: {0} ('{1}')\n".format(self.get_laststate_id(), self.get_laststate_name()))
        handler.push("\tCurrent conditionset: {0} ('{1}')\n".format(self.get_lastconditionset_id(),
                                                                    self.get_lastconditionset_name()))
        handler.push(
            "\tPrevious state: {0} ('{1}')\n".format(self.get_previousstate_id(), self.get_previousstate_name()))
        handler.push("\tPrevious state conditionset: {0} ('{1}')\n".format(self.get_previousstate_conditionset_id(),
                                                                           self.get_previousstate_conditionset_name()))
        handler.push("\tPrevious conditionset: {0} ('{1}')\n".format(self.get_previousconditionset_id(),
                                                                     self.get_previousconditionset_name()))
        handler.push(self.__startup_delay.get_text("\t", "\n"))
        handler.push("\tCycle: {0}\n".format(cycles))
        handler.push("\tCron: {0}\n".format(crons))
        handler.push("\tTrigger: {0}\n".format(triggers))
        handler.push(self.__repeat_actions.get_text("\t", "\n"))

    # endregion

    # region Getter methods for "special" conditions *******************************************************************
    # return age of item
    def get_age(self):
        if self.__laststate_item_id is not None:
            return self.__laststate_item_id.property.last_change_age
        else:
            self.__logger.warning('No item for last state id given. Can not determine age!')
            return 0

    def get_condition_age(self):
        if self.__lastconditionset_item_id is not None:
            return self.__lastconditionset_item_id.property.last_change_age
        else:
            self.__logger.warning('No item for last condition id given. Can not determine age!')
            return 0

    # return id of last state
    def get_laststate_id(self):
        return self.__laststate_internal_id

    # return name of last state
    def get_laststate_name(self):
        return self.__laststate_internal_name

    # return id of last conditionset
    def get_lastconditionset_id(self):
        return self.__lastconditionset_internal_id

    # return name of last conditionset
    def get_lastconditionset_name(self):
        return self.__lastconditionset_internal_name

    # return id of previous state
    def get_previousstate_id(self):
        return self.__previousstate_internal_id

    # return name of last state
    def get_previousstate_name(self):
        return self.__previousstate_internal_name

    # return id of last conditionset
    def get_previousconditionset_id(self):
        return self.__previousconditionset_internal_id

    # return name of last conditionset
    def get_previousconditionset_name(self):
        return self.__previousconditionset_internal_name

    # return id of last state's conditionset
    def get_previousstate_conditionset_id(self):
        return self.__previousstate_conditionset_internal_id

    # return name of last state's conditionset
    def get_previousstate_conditionset_name(self):
        return self.__previousstate_conditionset_internal_name

    # return update trigger item
    def get_update_trigger_item(self):
        return self.__update_trigger_item

    # return update trigger caller
    def get_update_trigger_caller(self):
        return self.__update_trigger_caller

    # return update trigger source
    def get_update_trigger_source(self):
        return self.__update_trigger_source

    # return update trigger dest
    def get_update_trigger_dest(self):
        return self.__update_trigger_dest

    # return update original item
    def get_update_original_item(self):
        return self.__update_original_item

    # return update original caller
    def get_update_original_caller(self):
        return self.__update_original_caller

    # return update original source
    def get_update_original_source(self):
        return self.__update_original_source

    # return value of variable
    def get_variable(self, varname):
        return self.__variables[varname] if varname in self.__variables else "(Unknown variable '{0}'!)".format(varname)

    # set value of variable
    def set_variable(self, varname, value):
        if varname not in self.__variables:
            raise ValueError("Unknown variable '{0}!".format(varname))
        self.__variables[varname] = value

    # endregion

    # callback function that is called after the startup delay
    # noinspection PyUnusedLocal
    def __startup_delay_callback(self, item, caller=None, source=None, dest=None):
        scheduler_name = self.__id + "-Startup Delay"
        if not self.__ab_alive and self.__se_plugin.scheduler_get(scheduler_name):
            next_run = self.__shtime.now() + datetime.timedelta(seconds=3)
            self.__logger.debug(
                "Startup Delay over but StateEngine Plugin not running yet. Will try again at {}", next_run)
            self.__se_plugin.scheduler_change(scheduler_name, next=next_run)
            self.__se_plugin.scheduler_trigger(scheduler_name)
        else:
            self.__startup_delay_over = True
            if self.__se_plugin.scheduler_get(scheduler_name):
                self.__se_plugin.scheduler_remove(scheduler_name)
                self.__logger.debug('Startup Delay over. Removed scheduler {}', scheduler_name)
            self.__first_run = None
            self.update_state(item, "Startup Delay", source, dest)
            self.__add_triggers()

    # Return an item related to the StateEngine Object Item
    # item_id: Id of item to return
    #
    # With this function it is possible to provide items relative to the current StateEngine object item.
    # If an item_id starts with one or more ".", the item is relative to the StateEngine object item. One "." means
    # that the given item Id is relative to the current level of the StateEngine object item. Every additional "."
    # removes one level of the StateEngine object item before adding the item_id.
    # Examples (based on StateEngine object item "my.stateengine.objectitem":
    # - item_id = "not.prefixed.with.dots" will return item "not.prefixed.with.dots"
    # - item_id = ".onedot" will return item "my.stateengine.objectitem.onedot"
    # - item_id = "..twodots" will return item "my.stateengine.twodots"
    # - item_id = "..threedots" will return item "my.threedots"
    # - item_id = "..threedots.further.down" will return item "my.threedots.further.down"
    def return_item(self, item_id):
        _issue = None
        if isinstance(item_id, (StateEngineStruct.SeStruct, self.__itemClass)):
            return item_id, None
        if isinstance(item_id, StateEngineState.SeState):
            return self.itemsApi.return_item(item_id.id), None
        if item_id is None:
            _issue = "item_id is None"
            return None, [_issue]
        if not isinstance(item_id, str):
            _issue = "'{0}' is not defined as string.".format(item_id)
            self.__logger.info("{0} Check your item config!", _issue, item_id)
            return None, [_issue]
        item_id = item_id.strip()
        if item_id.startswith("struct:"):
            item = None
            _, item_id = StateEngineTools.partition_strip(item_id, ":")
            try:
                # self.__logger.debug("Creating struct for id {}".format(item_id))
                item = StateEngineStructs.create(self, item_id)
            except Exception as e:
                _issue = "Struct {} creation failed. Error: {}".format(item_id, e)
                self.__logger.error(_issue)
            if item is None:
                _issue = "Item '{0}' in struct not found.".format(item_id)
                self.__logger.warning(_issue)
            return item, [_issue]
        if not item_id.startswith("."):
            match = re.match(r'^(.*):', item_id)
            if item_id.startswith("eval:"):
                if "stateengine_eval" in item_id or "se_eval" in item_id:
                    # noinspection PyUnusedLocal
                    stateengine_eval = se_eval = StateEngineEval.SeEval(self)
                item = item_id.replace('sh', 'self._sh')
                item = item.replace('shtime', 'self._shtime')
                _, _, item = item.partition(":")
                return item, None
            elif match:
                _issue = "Item '{0}' has to be defined as an item path or eval expression without {}.".format(match.group(1), item_id)
                self.__logger.warning(_issue)
                return None, [_issue]
            else:
                item = self.itemsApi.return_item(item_id)
            if item is None:
                _issue = "Item '{0}' not found.".format(item_id)
                self.__logger.warning(_issue)
            return item, [_issue]
        self.__logger.debug("Testing for relative item declaration {}", item_id)
        parent_level = 0
        for c in item_id:
            if c != '.':
                break
            parent_level += 1

        levels = self.id.split(".")
        use_num_levels = len(levels) - parent_level + 1
        if use_num_levels < 0:
            text = "Item '{0}' can not be determined. Parent item '{1}' has only {2} levels!"
            raise ValueError(text.format(item_id, self.id, len(levels)))
        result = ""
        for level in levels[0:use_num_levels]:
            result += level if result == "" else "." + level
        rel_item_id = item_id[parent_level:]
        if rel_item_id != "":
            result += "." + rel_item_id
        item = self.itemsApi.return_item(result)
        if item is None:
            _issue = "Determined item '{0}' does not exist.".format(item_id)
            self.__logger.warning(_issue)
        else:
            self.__logger.develop("Determined item '{0}' for id {1}.", item.property.path, item_id)
        return item, [_issue]

    # Return an item related to the StateEngine object item
    # attribute: Name of the attribute of the StateEngine object item, which contains the item_id to read
    def return_item_by_attribute(self, attribute):
        if attribute not in self.__item.conf:
            _issue = {attribute: {'issue': ['Attribute missing in stateeninge configuration.']}}
            self.__logger.warning("Attribute '{0}' missing in stateeninge configuration.", attribute)
            return None, _issue
        _returnvalue, _issue = self.return_item(self.__item.conf[attribute])
        _issue = {attribute: {'issue': _issue}}
        return _returnvalue, _issue<|MERGE_RESOLUTION|>--- conflicted
+++ resolved
@@ -127,12 +127,8 @@
 
     @property
     def lastconditionset(self):
-<<<<<<< HEAD
-        return None if self.__lastconditionset_item_id is None else self.__lastconditionset_item_id.property.value
-=======
         _returnvalue = None if self.__lastconditionset_item_id is None else self.__lastconditionset_item_id.property.value
         return _returnvalue
->>>>>>> df3e12f4
 
     @property
     def previousconditionset(self):
@@ -156,12 +152,8 @@
 
     @property
     def lastconditionset_name(self):
-<<<<<<< HEAD
-        return None if self.__lastconditionset_item_name is None else self.__lastconditionset_item_name.property.value
-=======
         _returnvalue = None if self.__lastconditionset_item_name is None else self.__lastconditionset_item_name.property.value
         return _returnvalue
->>>>>>> df3e12f4
 
     @property
     def previousconditionset_name(self):
